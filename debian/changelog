<<<<<<< HEAD
pulseaudio (0.9.15-1maemo44+0m5+0cssu1+thumb1) unstable; urgency=low

  * Fix optimization flags

 -- Ivaylo Dimitrov <freemangordon@abv.bg>  Mon, 29 Oct 2012 16:26:08 +0200

pulseaudio (0.9.15-1maemo44+0m5+0cssu1+thumb0) unstable; urgency=low

  * Thumb2 compile

 -- Ivaylo Dimitrov <freemangordon@abv.bg>  Sat, 27 Oct 2012 15:52:12 +0300
=======
pulseaudio (0.9.15-1maemo44+0m5+0cssu4) unstable; urgency=low

  * core: New LIFO style flist implementation
    Added patch 0206-new_lifo_style_flist.patch, see
    https://bugs.maemo.org/show_bug.cgi?id=7190
    https://bugs.launchpad.net/ubuntu/+source/pulseaudio/+bug/924416

 -- Ludek Finstrle <luf@pzkagis.cz>  Thu, 10 Jan 2013 16:42:48 +0100

pulseaudio (0.9.15-1maemo44+0m5+0cssu3) unstable; urgency=low

  * Added patch 0205-pulsecore-Lower-pool-to-16MB-max-Nokia-specific2.patch which decrease count of memory blocks to total size 16MB

 -- Pali Rohár <pali.rohar@gmail.com>  Fri, 14 Dec 2012 19:02:50 +0100

pulseaudio (0.9.15-1maemo44+0m5+0cssu2) unstable; urgency=low

  * Decrease protocol version from 16 to 15 (Maemo version 16 is not compatible with upstream 16)
  * Move pulseaudio log output to syslog (instead of stderr whith going to /dev/null)
  * Change vdd2_lock ownership in upstart script (from /sbin/preinit)
  * Disable patch 0046-pulsecore-Lower-pool-to-16MB-max-Nokia-specific.patch which causing error Memory block too large for pool

 -- Pali Rohár <pali.rohar@gmail.com>  Sat, 08 Dec 2012 19:11:04 +0100
>>>>>>> ce718542

pulseaudio (0.9.15-1maemo44+0m5+0cssu1) unstable; urgency=low

  * Add support for bluetooth AudioSource
  * Add module-loopback

 -- Ludek Finstrle <luf@pzkagis.cz>  Mon, 8 Oct 2012 21:45:52 +0200

pulseaudio (0.9.15-1maemo43+0m5) unstable; urgency=low

  * This entry has been added by BIFH queue processor
    version has been changed to 0.9.15-1maemo43+0m5

 -- Jyri Sarha <jyri.sarha@nokia.com>  Mon, 14 Jun 2010 16:27:19 +0300

pulseaudio (0.9.15-1maemo43) unstable; urgency=low

  * Trigger mempool vacuuming when all sinks and sources are suspended. Fixes: NB#166422

 -- Maemo Multimedia <multimedia@maemo.org>  Fri, 4 Jun 2010 13:57:01 +0200

pulseaudio (0.9.15-1maemo42) unstable; urgency=low

  * upstream cherrypicks  Fixes: NB#159548

 -- Maemo Multimedia <multimedia@maemo.org>  Thu, 27 May 2010 10:23:05 +0200

pulseaudio (0.9.15-1maemo41) unstable; urgency=low

  * Poll BT SCO socket to handle remote connection close Fixes: NB#132536

 -- Maemo Multimedia <multimedia@maemo.org>  Thu, 20 May 2010 12:50:05 +0200

pulseaudio (0.9.15-1maemo40) unstable; urgency=low

  * module-alsa-sink-old:check alsa input values in latency calc. Fixes: NB#153159

 -- Maemo Multimedia <multimedia@maemo.org>  Thu, 23 Apr 2010 13:50:05 +0200

pulseaudio (0.9.15-1maemo39) unstable; urgency=low

  * core-util: handle EINTR already inside of pa_read/pa_write. Fixes: NB#139049

 -- Maemo Multimedia <multimedia@maemo.org>  Thu, 23 Apr 2010 13:50:05 +0200

pulseaudio (0.9.15-1maemo38) unstable; urgency=low

  * Don't use flat volume with BT-SCO devices. Fixes: NB#138085

 -- Maemo Multimedia <multimedia@maemo.org>  Thu, 10 Dec 2009 16:00:01 +0200

pulseaudio (0.9.15-1maemo37) unstable; urgency=low

  * alsa-old: Don't push the first captured frames. Fixes: NB#142962

 -- Maemo Multimedia <multimedia@maemo.org>  Tue, 08 Dec 2009 12:15:11 +0200

pulseaudio (0.9.15-1maemo36) unstable; urgency=low

  * core: New LIFO style flist implementation, improves performace. Fixes: NB#149345

 -- Maemo Multimedia <multimedia@maemo.org>  Wed, 01 Dec 2009 14:14:10 +0200

pulseaudio (0.9.15-1maemo35) unstable; urgency=low

  * combine: Stop rate adjustments if sink is supended. Fixes: NB#148607
  * libpulse: Store pa_stream pointers to hashmaps instead of dynarrays. Fixes: NB#142517

 -- Maemo Multimedia <multimedia@maemo.org>  Fri, 27 Nov 2009 10:40:11 +0200

pulseaudio (0.9.15-1maemo34) unstable; urgency=low

  * Fix timer event handling. Fixes: NB#145577

 -- Maemo Multimedia <multimedia@maemo.org>  Wed, 11 Nov 2009 16:30:01 +0200

pulseaudio (0.9.15-1maemo33) unstable; urgency=low

  * Turn BT-ringtone volume down even more. Fixes: NB#146007

 -- Maemo Multimedia <multimedia@maemo.org>  Tue, 10 Nov 2009 16:30:01 +0200

pulseaudio (0.9.15-1maemo32) unstable; urgency=low

  * Enable simultaneous playback to sink.hw0 and .hw1 using module-combine. Fixes: NB#126956

 -- Maemo Multimedia <multimedia@maemo.org>  Fri, 06 Nov 2009 09:30:01 +0200

pulseaudio (0.9.15-1maemo31) unstable; urgency=low

  * Refuse to use the HSP profile if there is some other HSP device active. Fixes: NB#138555

 -- Maemo Multimedia <multimedia@maemo.org>  Mon, 02 Oct 2009 15:17:01 +0200

pulseaudio (0.9.15-1maemo30) unstable; urgency=low

  * Fix lock handling in sink_get_volume_cb. Fixes: NB#139279

 -- Maemo Multimedia <multimedia@maemo.org>  Wed, 14 Oct 2009 15:07:41 +0300

pulseaudio (0.9.15-1maemo29) unstable; urgency=low

  * Save individual values for role routes. Fixes: NB#142700

 -- Maemo Multimedia <multimedia@maemo.org>  Tue, 13 Oct 2009 11:07:41 +0300

pulseaudio (0.9.15-1maemo28) unstable; urgency=low

  * Stop auto timing updates if connected to suspended sink or source. Fixes: NB#141154

 -- Maemo Multimedia <multimedia@maemo.org>  Tue, 06 Oct 2009 19:16:41 +0300

pulseaudio (0.9.15-1maemo27) unstable; urgency=low

  * Add bluetooth HSP auto connect functionality. Fixes: NB#129403

 -- Maemo Multimedia <multimedia@maemo.org>  Tue, 08 Sep 2009 16:13:41 +0300

pulseaudio (0.9.15-1maemo26) unstable; urgency=low

  * Suspend module doesn't resume on CORKED stream moves. Fixes: NB#124058

 -- Maemo Multimedia <multimedia@maemo.org>  Tue, 08 Sep 2009 16:13:41 +0300

pulseaudio (0.9.15-1maemo25) unstable; urgency=low

  * Handle DisconnectRequested in bluetooth module. Fixes: NB#132426

 -- Maemo Multimedia <multimedia@maemo.org>  Fri, 28 Aug 2009 12:19:08 +0300

pulseaudio (0.9.15-1maemo24) unstable; urgency=low

  * Pulseaudio crash if bluetooth is restarted. Fixes: NB#130647

 -- Maemo Multimedia <multimedia@maemo.org>  Mon, 10 Aug 2009 20:18:09 +0300

pulseaudio (0.9.15-1maemo23) unstable; urgency=low

  * Remove pa_assert(). Fixes: NB#118688

 -- Maemo Multimedia <multimedia@maemo.org>  Tue, 04 Aug 2009 18:35:54 +0300

pulseaudio (0.9.15-1maemo22) unstable; urgency=low

  * Make sure volume is updated after mixer change. Fixes: XX#130685
  * Don't make volume relative to dest sink reference volume. Keep current
    volume instead. Fixes: NB#125401

 -- Maemo Multimedia <multimedia@maemo.org>  Mon, 27 Jul 2009 16:01:23 +0300

pulseaudio (0.9.15-1maemo21) unstable; urgency=low

  * Implements synchronization of SW and HW volume in IO-thread. Fixes: NB#118988
  * If no active mixer set volume callbacks to null. Fixes: NB#125681
  * Fix flat-sink patch. Fixes: NB#129460

 -- Maemo Multimedia <multimedia@maemo.org>  Thu, 22 Jul 2009 13:06:16 +0300

pulseaudio (0.9.15-1maemo20) unstable; urgency=low

  * BT headset's mic is muted in some cases. Fixes: NB#126474, NB#128304
  * Fix some coverity issues. Fixes: NB#128905

 -- Maemo Multimedia <multimedia@maemo.org>  Wed, 15 Jul 2009 15:29:31 +0300

pulseaudio (0.9.15-1maemo19) unstable; urgency=low

  * BTHS or wired headsets can get 100% volume. Fixes: NB#127171
    (during initial connection or when changing routes between them)

 -- Maemo Multimedia <multimedia@maemo.org>  Thu, 09 Jul 2009 19:43:16 +0300

pulseaudio (0.9.15-1maemo18) unstable; urgency=low

  * Fix setting BTHS volume level. Fixes: NB#111167

 -- Maemo Multimedia <multimedia@maemo.org>  Tue, 07 Jul 2009 18:23:09 +0300

pulseaudio (0.9.15-1maemo17) unstable; urgency=low

  * Get rid of gdbm usage and crashes. Fixes: NB#120362

 -- Maemo Multimedia <multimedia@maemo.org>  Mon, 06 Jul 2009 19:14:59 +0300

pulseaudio (0.9.15-1maemo16) unstable; urgency=low

  * BT streaming irregularities fixes. Fixes: NB#115334
    (and NB#120873, NB#124140, NB#125120, NB#124109, NB#116679)

 -- Maemo Multimedia <multimedia@maemo.org>  Tue, 30 Jun 2009 12:53:12 +0300

pulseaudio (0.9.15-1maemo15) unstable; urgency=low

  * Limit volume to -20dB for unkown route. Fixes: NB#120216
  * Remember volume per route. Fixes: NB#116930
  * Enable NEON by default on armel (do not rely on vfp flag).
  * Tune mixer delay. Fixes: NB#114849
  * Set default source to source.record (help NB#110033), and use
    source.voice.raw as master_source.
  * Disable restore_device from stream-restore.

 -- Maemo Multimedia <multimedia@maemo.org>  Thu, 18 Jun 2009 17:28:09 +0300

pulseaudio (0.9.15-1maemo14) unstable; urgency=low

  * Set hw0 reference volume to 0 to avoid annoying glitch. Fixes: NB#121115

 -- Maemo Multimedia <multimedia@maemo.org>  Tue, 16 Jun 2009 20:45:19 +0300

pulseaudio (0.9.15-1maemo13) unstable; urgency=low

  * Add pulseaudio-doc. Fixes: NB#122423
  * Fix audio getting silent when routing to BTHS.
  * Modify policy-enforcement to use sink.null.

 -- Maemo Multimedia <multimedia@maemo.org>  Mon, 15 Jun 2009 15:17:34 +0300

pulseaudio (0.9.15-1maemo12) unstable; urgency=low

  * Start with alsa-sink suspended. Fixes: NB#119028
  * Improve latency computation.
  * Improve mixer changes delay.
  * Should finally report coredumps.. Fixes: NB#119929
  * Disable shm in client side too. Fixes: NB#122104

 -- Maemo Multimedia <multimedia@maemo.org>  Wed, 10 Jun 2009 16:08:49 +0300

pulseaudio (0.9.15-1maemo11) unstable; urgency=low

  * Recursively update stream volume level (help: NB#118988)
  * Limit HP to -30dB.

 -- Maemo Multimedia <multimedia@maemo.org>  Fri, 05 Jun 2009 19:04:57 +0300

pulseaudio (0.9.15-1maemo10) unstable; urgency=low

  * Delay mixer change, avoiding some volume jumps.

 -- Maemo Multimedia <multimedia@maemo.org>  Fri, 05 Jun 2009 14:40:23 +0300

pulseaudio (0.9.15-1maemo9) unstable; urgency=low

  * Classify using "application.name".
  * Don't open SCO channel unconditionally. Fixes: NB#117454
  * Disable IPv6 support. Fixes: NB#117852
  * Use monotonic time. Fixes: NB#112134
  * Classify vengine as "phone" role.
  * Changed default volume for phone and general. Fixes: NB#116935

 -- Maemo Multimedia <multimedia@maemo.org>  Wed, 03 Jun 2009 18:21:45 +0300

pulseaudio (0.9.15-1maemo8) unstable; urgency=low

  * Add match table to classify unclassified streams in "x-maemo" role.
  * Add a source.record. Fixes: NB#110033
  * Disable device/card restore for now.
  * Suspend on idle timeout property has been changed. Fixes: NB#106649
  * Default volume set to -18dB for phone, -32dB for general. Fixes: NB#116935

 -- Maemo Multimedia <multimedia@maemo.org>  Wed, 13 May 2009 21:45:37 +0300

pulseaudio (0.9.15-1maemo7) unstable; urgency=low

  * Fix sound distortion introduced in previous version.

 -- Maemo Multimedia <multimedia@maemo.org>  Tue, 12 May 2009 19:43:59 +0300

pulseaudio (0.9.15-1maemo6) unstable; urgency=low

  * stream-restore: add volume_is_absolute in rule info.
  * don't fail when session bus is not there. Fixes: NB#115682

 -- Maemo Multimedia <multimedia@maemo.org>  Tue, 12 May 2009 14:45:06 +0300

pulseaudio (0.9.15-1maemo5) unstable; urgency=low

  * Use snd_pcm_htimestamp instead of sysfs to calculated delay

 -- Maemo Multimedia <multimedia@maemo.org>  Mon, 08 May 2009 17:12:29 +0300

pulseaudio (0.9.15-1maemo4) unstable; urgency=low

  * Lower overall suspend-on-idle timeout. Fixes: NB#106649
  * Fixes: NB#111554 - delay calculated sysfs timestamps in alsa-*-old

 -- Maemo Multimedia <multimedia@maemo.org>  Mon, 04 May 2009 18:43:29 +0300

pulseaudio (0.9.15-1maemo3) unstable; urgency=low

  * Removed module-cli.so from preopen-mods to break pulseaudio dependency
    to it.

 -- Maemo Multimedia <multimedia@maemo.org>  Fri, 28 Apr 2009 12:16:50 +0300

pulseaudio (0.9.15-1maemo2) unstable; urgency=low

  * Workaround snd_pcm_drain() on sink.hw1.

 -- Maemo Multimedia <multimedia@maemo.org>  Fri, 24 Apr 2009 14:46:50 +0300

pulseaudio (0.9.15-1maemo1) unstable; urgency=low

  * Rebased on v0.9.15.
  * Give sidetone access to PulseAudio.

 -- Maemo Multimedia <multimedia@maemo.org>  Fri, 24 Apr 2009 13:15:12 +0300

pulseaudio (0.9.15-1) unstable; urgency=low

  * debian/control: Build-Depend on libcap-dev instead of libcap2-dev
  * New Upstream Version
  * Fixes building on HPPA (Closes: #520378)
  * Fixes building with recent libtool (Closes: #522716)
  * Update copyright file
  * Updated pulseaudio-module-hal.install, dbus-util became part of pulsecore
  * Move debug package to the debug Section
  * Done make shlibs files for modules in /usr/lib/pulse-0.9.15
  * Update standards-version to 3.8.1, no further changes
  * Set priority of pulseaudio-module-raop-dbg to extra
  * Change build-depend on libltdl7-dev to recent versions libltdl-dev
  * Add Breaks to libpulse0 for old version of pavucontrol
  * Temporarily disable bluetooth support as the needed bluez version is stuck
    in the NEW queue

 -- Sjoerd Simons <sjoerd@debian.org>  Sun, 19 Apr 2009 14:43:41 +0100

pulseaudio (0.9.15~test7-0maemo2) unstable; urgency=low

  * Altenate mixer added to volume module: Fixes NB#110041
  * Increase RTLIMIT_RTTIME to 10000000: Fixes NB#109816

 -- Maemo Multimedia <multimedia@maemo.org>  Wed, 20 Apr 2009 19:36:35 +0300

pulseaudio (0.9.15~test7-0maemo1) unstable; urgency=low

  * Various bluetooth fixes (new A2DP loop, check connected state before
    switching profile, volume support back on HSP, delayed
    initialization, new #NOKIA define for SCO over PCM).

 -- Maemo Multimedia <multimedia@maemo.org>  Wed, 01 Apr 2009 13:36:35 +0300

pulseaudio (0.9.15~test5-0maemo3) unstable; urgency=low

  * Turn CPU watchdog off
    - This is a dangerous change, but DVFS dont work without it
  * Change alternate number of fragments for alsa source old to 4 from 2
    - Having more fragments for capture does not add latency

 -- Maemo Multimedia <multimedia@maemo.org>  Fri, 27 Mar 2009 16:06:34 +0200

pulseaudio (0.9.15~test5-0maemo2) unstable; urgency=low

  * Volume and bluetooth fixes.
  * Use 10ms * 4 buffers.

 -- Maemo Multimedia <multimedia@maemo.org>  Fri, 20 Mar 2009 12:32:34 +0200

pulseaudio (0.9.15~test5-0maemo1) unstable; urgency=low

  * Rebase on -test5.
  * Merge with debian/master.

 -- Maemo Multimedia <multimedia@maemo.org>  Wed, 18 Mar 2009 15:46:41 +0200

pulseaudio (0.9.15~test5-1) experimental; urgency=low

  * New Upstream Version
  * debian/copyright: Updated
  * debian/control: Build-Depends on libltdl7-dev
  * debian/control: Build-Depends on libasound2-dev (>= 1.0.19)
  * debian/rules: Use git format-patch instead of git-format-patch
  * debian/patches/0001-load-module-gconf-earlier.patch:
    - Removed. Merged upstream
  * debian/pulseaudio.install: Update for new modules
  * debian/pulseaudio-module-x11.install: Update for new modules
  * Move libpulscore into the pulseaudio package
  * debian/pulseaudio-module-bluetooth.install: Add the bluetooth-util module
    library
  * debian/pulseaudio.install: Add new modules
  * debian/control: Add bulid-depends on libgtk2.0-dev and libxtst-dev
  * debian/pulseaudio.shlibs, debian/libpulse0.shlibs: Update shlib files
  * debian/pulseaudio.install: Add liboss-util.so oss module helper library
  * debian/control, debian/pulseaudio-module-raop.install: Add RAOP module

 -- Sjoerd Simons <sjoerd@debian.org>  Sun, 22 Mar 2009 23:06:50 +0000

pulseaudio (0.9.14-2) unstable; urgency=low

  [ Sjoerd Simons ]
  * Build against libcap2-dev (Closes: #489060)
  * Bump shlibs of libpulse0 (Closes: #514645)
  * Bump soname of libpulsecore to 9
  * Wait up to 5 seconds for pulseaudio to stop. Fix suggested by Aron Griffis
    (Closes: #488754, #498457)
  * Don't put stop links in rc0 and rc6. Pulse doens't really need it. Patch
    supplied by James Westby (Closes: #494959)
  * Make the start option of the init script report the right status. Fix
    suggested by Aron Griffis (Closes: #488752)
  * Use per user esound sockets instead of a single one for all users

  [ Baptiste Mille-Mathias ]
  * debian/control:
    - create a separate package for bluetooth module (Closes: #513832)
  * debian/pulseaudio-module-bluetooth.install
    - put files for the separate bluetooth module package
  * debian/pulseaudio.install
    - remove files of the separate bluetooth module package

  [ Sjoerd Simons ]
  * debian/control: Don't build the bluetooth module on non-linux systems
    (Closes: #502837)
  * debian/control: Make the bluetooth module conflict with older pulseaudio
    versions
  * Update standards version, no changes needed
  * debian/copyright: Big update

 -- Sjoerd Simons <sjoerd@debian.org>  Sun, 01 Mar 2009 15:53:27 +0000

pulseaudio (0.9.14-1) experimental; urgency=low

  * New Upstream Version
  * 0002-load-module-gconf-earlier.patch renamed to
    0001-load-module-gconf-earlier.patch and updated
  * 0001-Fix-library-search-path-to-include-lib-and-usr-lib.patch
    - Removed, no longer applicable
  * 0003-make-sure-to-use-64bit-rounding-even-on-32bit-machin.patch
    - Removed, fixed upstream
  * 0004-properly-remove-dbus-matches-an-filters-when-unloadi.patch
    - Removed, fixed upstream
  * debian/patches/series
    - Updated

 -- Sjoerd Simons <sjoerd@debian.org>  Sun, 01 Feb 2009 12:47:55 +0000

pulseaudio (0.9.13-2) experimental; urgency=low

  * Rename libpulsecore5 to libpulsecore8 to correctly reflect the soname
    (Closes: #503612)
  * 0003-make-sure-to-use-64bit-rounding-even-on-32bit-machin.patch
    - Fix rounding errors on 32 bit machines. From upstream git
  * 0004-properly-remove-dbus-matches-an-filters-when-unloadi.patch
    - Properly remove dbus filters when unloading the bluetooth module
  * 0005-Fix-two-typos-that-broke-tunnels.patch
    - Fix tunnels. From upstream git

 -- Sjoerd Simons <sjoerd@debian.org>  Sun, 16 Nov 2008 18:13:05 +0000

pulseaudio (0.9.15~git20090219-0maemo2) unstable; urgency=low

  * Try to reduce poll() usage significantly during load.

 -- Maemo Multimedia <multimedia@maemo.org>  Tue, 03 Mar 2009 18:27:50 +0200

pulseaudio (0.9.15~git20090219-0maemo1) unstable; urgency=low

  * Earphone is not working with this release.
  * debian/pulseaudio.upstart:
    + Still run on ACT_DEAD.
  * debian/pulseaudio.install, debian/default.pa.maemo:
    + Add module-augment-proprties
    + Add module-card-restore
    + Add module-esound-protocol
  * debian/pulseaudio-module-extra.install:
    + Add module-cork-music-on-phone, not useful in maemo, since we have a
      full-fledged module for that.
  * debian/default.pa.maemo:
    + Overall cleaning, to make it usable with regular x86 desktop.
  * debian/rules:
    + Remove broken -ftree-vectorize.
    + Add --disable-legacy-runtime-dir. Fixes NB#101620
  * debian/pulseaudio.upstart:
    + Revert back TMPDIR=/var/run, it causes too much issue yet.
  * Lower pool usage to 16MB (experimental try for 96692).
  * Remove pulseaudio-esound-compat (dropped esound compatibility).

 -- Maemo Multimedia <multimedia@maemo.org>  Tue, 03 Mar 2009 14:45:20 +0200

pulseaudio (0.9.15~git20090203-0maemo1) unstable; urgency=low

  * Use TMPDIR=/var/run. Fixes NB#100291.

 -- Maemo Multimedia <multimedia@maemo.org>  Tue, 03 Feb 2009 17:09:51 +0200

pulseaudio (0.9.15~git20090113-0maemo1) unstable; urgency=low

  * Rebased on upstream git 0.9.15, since 0.9.14, released today, does not
    contains Bluez fixes and so forth.
  * Disable locale support. Fixes: NB#94144
  * Ship a system upstart script, and disable user auto-spawning. Fixes NB#98840
  * Add module-card-restore in pulseaudio-module-extra package.
  * Move module-combine in pulseaudio package.
  * Disable X11 dependency.
  * Remove flat-volume temporarily (in core next release).
  * Remove default sink.music to pass integration before next release with
    music module.

 -- Maemo Multimedia <multimedia@maemo.org>  Wed, 21 Jan 2009 16:45:03 +0200

pulseaudio (0.9.14~git20090107-0maemo1) unstable; urgency=low

  * Rebased on upstream git for Bluez API changes.
  * debian/control:
    + Remove libltdl3-dev and bump libbluetooth3-dev dependency
  * debian/pulseaudio.install, debian/pulseaudio-module-extra.install,
    debian/pulseaudio-module-x11.install, debian/pulseaudio-dev.install:
    + Removed libraries from usr/lib/pulse-*/modules/lib, which have been
      merged in libpulsecommon and libpulsecore.
  * debian/libpulse-dev.install:
    + Removed static .a library.

 -- Maemo Multimedia <multimedia@maemo.org>  Wed, 07 Jan 2009 11:57:20 +0200

pulseaudio (0.9.13git~20081020-0maemo9) unstable; urgency=low

  * debian/default.pa.maemo:
    + Add a null source "source.null" at 8kHz mono.
    + Renamed module eap to music.
  * More friendly patch series.

 -- Maemo Multimedia <multimedia@maemo.org>  Thu, 04 Dec 2008 18:41:08 +0200

pulseaudio (0.9.13git~20081020-0maemo8) unstable; urgency=low

  * debian/default.pa.maemo:
    + Change to 2 fragments, use alternative confiuration sink/src.
    + Move policy enforcement loading to the end.
    + Add a null sink "sink.null".

 -- Maemo Multimedia <multimedia@maemo.org>  Fri, 14 Nov 2008 16:47:34 +0200

pulseaudio (0.9.13git~20081020-0maemo7) unstable; urgency=low

  * Use speex-fixed-2, now that we have a speex NEON-enabled resampler.

 -- Maemo Multimedia <multimedia@maemo.org>  Tue, 11 Nov 2008 21:51:35 +0200

pulseaudio (0.9.13git~20081020-0maemo6) unstable; urgency=low

  * debian/patches:
    + Add virtual_volume on sink
    + Only transfer full periods in module-alsa-sink-old and
      module-alsa-source-old.
  * debian/default.pa.maemo:
    + Set default sink to music, and source to voice.
  * Change maintainer to Maemo Multimedia <multimedia@maemo.org>

 -- Maemo Multimedia <multimedia@maemo.org>  Wed, 05 Nov 2008 15:43:40 +0200

pulseaudio (0.9.13git~20081020-0maemo5) unstable; urgency=low

  * Update git command to use non-dash version for git 1.6.
  * Update patch series with the sink/source properties hooks patches.

 -- Maemo Multimedia <multimedia@maemo.org>  Mon, 03 Nov 2008 19:14:00 +0200

pulseaudio (0.9.13git~20081020-0maemo4) unstable; urgency=low

  * Fix location of pulsecore-config.h

 -- Marc-Andre Lureau <marcandre.lureau@gmail.com>  Fri, 24 Oct 2008 13:34:28 +0300

pulseaudio (0.9.13git~20081020-0maemo3) unstable; urgency=low

  * Add pulsecore/pulsecore-config.h from config.h (very dangerous!)
  * Remove null-sink, it's no longer needed.
  * Uncomment flat-module.

 -- Marc-Andre Lureau <marcandre.lureau@gmail.com>  Thu, 23 Oct 2008 18:39:38 +0300

pulseaudio (0.9.13git~20081020-0maemo2) unstable; urgency=low

  * debian/patches/0008-Fix-a-crash-for-special-loop-case.patch:
    + Add a fix for sink-input loop case.

 -- Marc-Andre Lureau <marcandre.lureau@gmail.com>  Mon, 20 Oct 2008 15:53:42 +0300

pulseaudio (0.9.13git~20081020-0maemo1) unstable; urgency=low

  * Import d6750583, which has few bluetooth fixes.
  * Comment out flat-volume, which conflict with policy atm.
  * Add a null sink for policy convenience.
  * Load policy module at first.
  * Remove policy module from this PulseAudio packaging, it is now
    packaged sperately.
  * Do not start PulseAudio under scratchbox, people are complaining.

 -- Marc-Andre Lureau <marcandre.lureau@gmail.com>  Mon, 20 Oct 2008 13:10:06 +0300

pulseaudio (0.9.13git~20081010-0maemo1) unstable; urgency=low

  * Import 8e3e88df, which has flat-volume.

 -- Marc-Andre Lureau <marcandre.lureau@gmail.com>  Fri, 10 Oct 2008 17:18:25 +0300

pulseaudio (0.9.13-0maemo1) unstable; urgency=low

  * New Upstream Release

 -- Marc-Andre Lureau <marcandre.lureau@gmail.com>  Mon, 06 Oct 2008 15:42:58 +0300

pulseaudio (0.9.12git~20080930-0maemo2) unstable; urgency=low

  * Load module-policy-enforcement currently fails to load.

 -- Marc-Andre Lureau <marcandre.lureau@gmail.com>  Thu, 02 Oct 2008 20:42:39 +0300

pulseaudio (0.9.12git~20080930-0maemo1) unstable; urgency=low

  * Import new version from git a84b72bf...
    + It should fix the automatic configuration of bluetooth devices
  * Include module-policy-enforcement.
  * default.pa.maemo:
    + Load module-policy-enforcement
    + Load module-simple-protocol-unix (used by Flash)
    + Change number of fragments to 4
    + Load module-suspend-on-idle
  * Include pulsecore.pc from Ismo in pulseaudio-dev.
  * Include suspend patch workaround.

 -- Marc-Andre Lureau <marcandre.lureau@gmail.com>  Tue, 30 Sep 2008 12:03:06 +0300

pulseaudio (0.9.12git~20080915-0maemo2) unstable; urgency=low

  * control, pulseaudio.install, pulseaudio-module-extra.install:
    + Move some unused module to pulseaudio-module-extra package
  * default.pa.maemo:
    + Update configuration file.
  * debian/rules:
    + use --disable-per-user-esound-socket to create /tmp/.esd/socket

 -- Marc-Andre Lureau <marcandre.lureau@gmail.com>  Fri, 26 Sep 2008 20:41:39 +0300

pulseaudio (0.9.12git~20080915-0maemo1) unstable; urgency=low

  * Imported git version 618873, including 0.9.12 + Bluez + fix.

 -- Marc-Andre Lureau <marcandre.lureau@gmail.com>  Wed, 24 Sep 2008 17:39:28 +0300

pulseaudio (0.9.11-0maemo5) unstable; urgency=low

  * Add missing system.pa, now should start fine.
  * debian/default.pa.maemo:
    + Add Jyri configuration

 -- Marc-Andre Lureau <marcandre.lureau@gmail.com>  Fri, 12 Sep 2008 15:48:44 +0300

pulseaudio (0.9.11-0maemo4) unstable; urgency=low

  * pulseaudio-dev depends on pulseaudio (for modules library)
  * remove adduser depedency on x86.
  * add libatomic-ops-dev dependency to pulseaudio-dev on x86.

 -- Marc-Andre Lureau <marcandre.lureau@gmail.com>  Thu, 11 Sep 2008 16:26:05 +0300

pulseaudio (0.9.11-0maemo3) unstable; urgency=low

  [ Jyri Sarha ]
  * pulseaudio-dev.install:
    + install pulscore/*.h in /usr/include/pulsecore
    + install modules*-util.h in /usr/include/pulsecore/modules

  [ Marc-Andre Lureau ]
  * pulseaudio.install, pulseaudio-module-hal.install:
    + move libdbus-util.so to pulseaudio package.
  * default.pa.maemo:
    + updates according to Jyri voice configuration.

 -- Marc-Andre Lureau <marcandre.lureau@gmail.com>  Mon, 08 Sep 2008 16:49:48 +0300

pulseaudio (0.9.11-0maemo2) unstable; urgency=low

  * Add missing alsa-source-old.

 -- Marc-Andre Lureau <marcandre.lureau@gmail.com>  Thu, 04 Sep 2008 17:17:28 +0300

pulseaudio (0.9.11-0maemo1) unstable; urgency=low

  * New Upstream Version
  * Start the PulseAudio sound server in system mode.
  * Use custom maemo configuration files.
  * Give "user" pulse-access permissions.

 -- Marc-Andre Lureau <marcandre.lureau@gmail.com>  Wed, 30 Jul 2008 16:51:10 +0300

pulseaudio (0.9.11~git8885dd-0maemo1) unstable; urgency=low

  * Import git master 8885dd (0.9.11).
  * Add me as Maintainer, and move Debian maitainer to the
    XSBC-Original-Maintainer.
  * Update libpulsecore SOVERSION to 6 (oups)

 -- Marc-Andre Lureau <marcandre.lureau@gmail.com>  Thu, 26 Jun 2008 19:59:34 +0300

pulseaudio (0.9.11~svn2521-0maemo1) unstable; urgency=low

  * Import trunk r2521.
  * Add pulseaudio-module-dev packaging pulsecore headers.
  * bootstrap during build (svn version).
  * Added libgdbm-dev build dependency required by module-restore.
  * Put Marc-Andre Lureau as a maemo Maintainer.

 -- Marc-Andre Lureau <marc-andre.lureau@nokia.com>  Thu, 12 Jun 2008 18:24:39 +0300

pulseaudio (0.9.10-2maemo1) unstable; urgency=low

  * Debian update.

 -- Marc-Andre Lureau <marc-andre.lureau@nokia.com>  Wed, 04 Jun 2008 16:21:08 +0300

pulseaudio (0.9.13-1) experimental; urgency=low

  [ Bas Zoetekouw ]
  * debian/control: Build-Depend on libasound2-dev (>= 1.0.17)
  * debian/pulseaudio-module-x11.install: No longer install an xdg autostart
    file
  * debian/pulseaudio.install: Install system.pa config file and various new
    pulseaudio modules
  * debian/rules: Add --disable-per-user-esound-socket to configure flags

  [ Sjoerd Simons ]
  * New Upstream Version
  * Fixes FTBTS on GNU/kFreeBSD (Closes: #497624)
  * Dropped patches for things that have been fixed upstream:
    - 0003-Define-PULSE_INTERNAL.patch
    - 0005-Reduce-RT-prio-logging-severity.patch
    - 0006-fix-iteration-over-random-devices.patch
  * rename 0003-load-module-gconf-earlier.patch to
    0002-load-module-gconf-earlier.patch
  * rename 0002-Fix-library-search-path-to-include-lib-and-usr-lib.patch
    to 0001-Fix-library-search-path-to-include-lib-and-usr-lib.patch
  * rename 0004-load-module-gconf-earlier.patch to
    0003-load-module-gconf-earlier.patch
  * 0001-Set-ESD-socket-to-tmp-.esd-socket-to-match-up-with.patch
    - Dropped, not necessary anymore, the --disable-per-user-esound-socket
      configure flag now has the same result
  * debian/control: Add libspeexdsp-dev (>= 1.2~rc1) to Build-Depends
  * debian/control: Add Build-Depends on libpolkit-dbus-dev and
    libbluetooth-dev
  * debian/pulseaudio.install: Install various new modules. Including bluetooth
    and polkit, which will move into a separate package later.
  * debian/pulseaudio.install: Install the new pulseaudio xdg autostart file
  * debian/control: add a depend on consolekit. Might be downgrade to a
    recommend later
  * debian/control: Set the maintainer to the pkg-pulseaudio mailinglist
  * debian/control: Add libgdbm-dev to build-depends
  * debian/control: Add intltool to build-depends

 -- Sjoerd Simons <sjoerd@debian.org>  Sun, 19 Oct 2008 21:05:13 +0100

pulseaudio (0.9.10-3) unstable; urgency=low

  * debian/patches/0006-fix-iteration-over-random-devices.patch
    - Added. Iterate over the various random devices if opening fails
      (Closes: #491270)

 -- Sjoerd Simons <sjoerd@debian.org>  Sat, 30 Aug 2008 14:24:51 +0100

pulseaudio (0.9.10-2) unstable; urgency=low

  * debian/patches/0003-Define-PULSE_INTERNAL.patch
    - Added. Let the daemon put PULSE_INTERNAL in its environment so things
    can detect when called from within pulseaudio
  * debian/patches/0004-load-module-gconf-earlier.patch
    - Added. Load module-gconf before module-volume-restore and
    module-device-restore. Otherwise setting virtual sinks/sources as default
    won't be persistent
  * debian/patches/0005-Reduce-RT-prio-logging-severity.patch
    - Added. Reduce the priority of the RT warnings. Not running with RT
    priorities is the default.

 -- Sjoerd Simons <sjoerd@debian.org>  Sat, 10 May 2008 22:16:12 +0200

pulseaudio (0.9.10-1maemo1) unstable; urgency=low

  * UNRELEASED.
  * Removed Jyri's patch, it's in upstream.
  * Remove libatomic-dev, libcap-dev, libavahi-client-dev,
    libjack0.100.0-dev, libwrap0-dev, liblircclient-dev, libasyncns-dev,
    libatomic-ops-dev build dependencies on all architectures.

 -- Marc-Andre Lureau <marc-andre.lureau@nokia.com>  Mon, 17 Mar 2008 19:27:37 +0200

pulseaudio (0.9.10-1) unstable; urgency=low

  [ CJ van den Berg ]
  * New Upstream Version
  * debian/patches: Drop patches merged upstream
    - 0002-Double-esound-maximum-sample-size.patch
    - 0003-fix-uploading-of-samples-into-PA.-Problem-discovered.patch
    - 0004-make-sure-to-create-.pulse-before-using-any-config.patch
    - 0005-Don-t-add-protocol-fields-introduced-in-version-12-w.patch
    - 0006-Implement-opcodes-added-in-version-12-in-the-tunnel.patch
    - 0007-Change-config-to-not-fail-if-loading-of-esd-gconf-o.patch
    - 0008-Fix-compilation-on-non-linux-platforms.patch
  * debian/patches: Add patch to fix RPATHs.
    + 0002-Fix-library-search-path-to-include-lib-and-usr-lib.patch
  * debian/control:
    + Make libpulsecore5-dbg depend on libpulsecore5, instead of pulseaudio.
    + Make libpulse-browse0-dbg depend on libpulse-browse0.
  * Update Standards-Version to 3.7.3 (no changes required).

pulseaudio (0.9.9-2) UNRELEASED; urgency=low

  [ Petter Reinholdtsen ]
  * debian/pulseaudio.init: Fix problems with LSB header in init.d script.
      (Closes: #470934)

 -- CJ van den Berg <cj@vdbonline.com>  Sun, 30 Mar 2008 20:11:02 +0200

pulseaudio (0.9.9-1maemo3) unstable; urgency=low

  * Remove libsamplerate, the Sekret Rabbit code, for good on maemo.

 -- Marc-Andre Lureau <marc-andre.lureau@nokia.com>  Thu, 14 Feb 2008 15:21:49 +0200

pulseaudio (0.9.9-1maemo2) unstable; urgency=low

  * Add Kernel helper atomic operations for arm based Linux

 -- Jyri Sarha <jyri.sarha@nokia.com>  Wed, 6 Feb 2008 15:59:10 +0200

pulseaudio (0.9.9-1maemo1) unstable; urgency=low

  * maemo port.
  * Lower compat and debhelper to version 4.
  * Add libltdl3-dev >= 1.5.24 to satisfy scratchbox!
  * Remove build depedency (using [!armel]!)
  * Remove avahi stuffs (browse module, pabrowse..)
  * debian/pulseaudio.postinst:
    + use groupadd and useradd instead of debian adduser tools.
  * Add maemo omap2 dsp.

 -- Marc-Andre Lureau <marc-andre.lureau@nokia.com>  Thu, 24 Jan 2008 16:28:34 +0200

pulseaudio (0.9.9-1) unstable; urgency=high

  * New Upstream Version.
  * Fixes CVE-2008-008: Assert that dropping permissions succeeds.
  * Priority high because it fixes a security issue.

 -- Sjoerd Simons <sjoerd@debian.org>  Thu, 24 Jan 2008 12:44:55 +0100

pulseaudio (0.9.8-2) unstable; urgency=low

  * Bump shlibs of libpulse and libpulse-browse. Upstream has started
    versioning symbols.
  * debian/p.../0005-Don-t-add-protocol-fields-introduced-in-version-12-w.patch
    - Added. Don't send fields/opcodes adding in protocol version 12 to
      clients using version 11. (Closes: #458556)
  * debian/p.../0006-Implement-opcodes-added-in-version-12-in-the-tunnel.patch
    - Added. Add dummy implementations of the opcodes added in protocol
    version 12.
  * debian/patches/0004-Force-module-tunnel-to-use-protocol-version-11.patch
    - Removed. Obsoleted by the two previous patches
  * debian/p.../0005-make-sure-to-create-.pulse-before-using-any-config.patch
    - Renamed to 0004-make-sure-to-create-.pulse-before-using-any-config.patch
  * debian/p.../0007-Change-config-to-not-fail-if-loading-of-esd-gconf-o.patch
    - Added. Don't fail to load if esd, gconf or x11-publish fail.
      (Closes: 456590, #456505)
  * debian/patches/0008-Fix-compilation-on-non-linux-platforms.patch
    - Added. Fixes compliation on non-linux platforms such as GNU/kFreeBSD.
    Thanks to Aurelien Jarno for the patch (Closes: #454197)

 -- Sjoerd Simons <sjoerd@debian.org>  Fri, 04 Jan 2008 16:12:27 +0100

pulseaudio (0.9.8-1) unstable; urgency=low

  [ CJ van den Berg ]
  * New upstream version.
  * debian/overrides/pulseaudio: Remove override for setuid-binary.
  * debian/control:
    + Change the priority of all -dbg packages to extra.
    + Stop recommending libao-pulse. libao2 has built-in pulseaudio support.
    + Make pulseaudio conflict libltdl3 < 1.5.24-1 (Closes: #451638)
    + Change XS-Vcs-* tags to Vcs-*.
    + Add libpulsecore5-dbg package.
    + Rename gstreamer plugin package in recommends.
    + Add Homepage field.
    + Bump libpulsecore so version number to 5.
    + Conflict with all pre libpulsecore split packages.
  * debian/patches/0002-Fix-pa_readlink-to-put-a-0-in-the-right-location.patch:
    - Dropped, merged upstream.
  * debian/p..s/0003-Define-__NR_eventfd-on-arm-if-it-wasn-t-defined-yet.patch:
    - Dropped, merged upstream.
  * debian/patches/0002-Double-esound-maximum-sample-size.patch:
    + Added, from Ubuntu.
  * debian/p..s/0003-fix-uploading-of-samples-into-PA.-Problem-discovered.patch:
    + Added, svn commit r2074 from upstream.
  * debian/patches/0004-Force-module-tunnel-to-use-protocol-version-11.patch:
    + Added, fixes protocol errors in module-tunnel.
  * debian/pa..es/0005-make-sure-to-create-.pulse-before-using-any-config.patch:
    + Added, fixes module-volume-restore so that volumes are restored across
      daemon restarts.
  * debian/pulseaudio.manpages: Add manpages default.pa.5, pulse-client.conf.5
      and pulse-daemon.conf.5
  * debian/pulseaudio-utils.manpages: Add manpages pabrowse.1, pacat.1,
      pacmd.1, pactl.1, padsp.1, paplay.1, pasuspender.1 and pax11publish.1
  * debian/pulseaudio.default: Add a description of the preferred method of
      running the daemon.

  [Daniel T Chen]
  * debian/control: Add lsb-base (>= 3) to pulseaudio's dependencies.
  * debian/pulseaudio.init: LSB-ify.

 -- CJ van den Berg <cj@vdbonline.com>  Thu, 22 Nov 2007 02:33:51 +0100

pulseaudio (0.9.7-3) unstable; urgency=low

  [ CJ van den Berg ]
  * debian/control: Add depends on -utils to -module-x11. (Closes: #450840)

  [ Sjoerd Simons ]
  * Set pulseaudio setuid in postinst if the permissions aren't overriden by
    dpkg-statoverride, instead of having the binary with suid perms in the deb

 -- Sjoerd Simons <sjoerd@debian.org>  Fri, 16 Nov 2007 18:41:28 +0100

pulseaudio (0.9.7-2) unstable; urgency=low

  * Use pulseaudio (<< 0.9.7) instead of pulseaudio (< 0.9.7) in
    -esound-compat
  * debian/patches/0002-Fix-pa_readlink-to-put-a-0-in-the-right-location.patch:
    + Added. Fix pa_readlink to put a \0 directly after the link string. Fixes
    issues with clients using the alsa compatibility layer
  * deb/patches/0003-Define-__NR_eventfd-on-arm-if-it-wasn-t-defined-yet.patch:
    + Added. Define __NR_eventfd. Fixes FTBS on arm, because libc6-dev does
    define SYS_eventfd but older versions of linux-libc-dev don't define
    __NR_eventfd yet.

 -- Sjoerd Simons <sjoerd@debian.org>  Sun, 04 Nov 2007 13:53:09 +0100

pulseaudio (0.9.7-1) unstable; urgency=low

  * New Upstream Version. (Closes: #446026, #436409)
  * Drop all patches. All patches are merged upstream.
  * debian/control:
    + Replace ${Source-Version} with ${binary:Version}.
    + Add XS-Vcs-* tags.
    + Conflict pulseaudio < 0.9.7 in -esound-compat due to moved manpage.
  * debian/rules:
    + Add list-missing to catch new modules
    + Remove all .la files.
  * debian/overrides/pulseaudio: Update libpulsecore so version.
  * debian/pulseaudio.install:
    + Add new module-default-device-restore.so.
    + Add new module-suspend-on-idle.so.
    + Add new module-remap-sink.so.
    + Add new module-ladspa-sink.so.
    - Remove module-oss-mmap.so, removed upstream.
  * debian/pulseaudio-module-x11.install: Add new module-x11-xsmp.so.
  * debian/pulseaudio-module-zeroconf.install: Add new module-zeroconf-
      discover.so.
  * debian/pulseaudio-utils.install: Add pasuspender utility.
  * debian/pulseaudio-esound-compat.links: Move esd link to pulseaudio-
      esound-compat.
  * debian/pulseaudio-esound-compat.manpages: Move esdcompat manpage to
      pulseaudio-esound-compat.
  * debian/libpulse0.shlibs: Add minimum version of 0.9.7 to libpulse0 shlibs.
  * debian/patches:
    + Added 0001-Set-ESD-socket-to-tmp-.esd-socket-to- match-up-with.patch

 -- CJ van den Berg <cj@vdbonline.com>  Wed, 31 Oct 2007 15:31:44 +0100

pulseaudio (0.9.6-2) unstable; urgency=low

  * debian/control:
    - Add -dbg packages.
    - Make libcap-dev and libasound-dev arch specific build deps.
    - Add recommends gnome-audio to pulseaudio-module-x11. (Closes: #437393)
    - Make pulseaudio-module-zeroconf recommend avahi-daemon.
    - Make pulseaudio-utils suggest avahi-daemon. (for pabrowse)
  * debian/rules:
    - Generate arch specific install files. (Closes: #430366)
    - Install init script to start at 25 and stop at 15. (Closes: #428046)
  * debian/overrides/pulseaudio: Update libpulsecore override to new
      soversion.
  * debian/copyright: Update e-mail address for Lennart Poettering.
  * debian/patches: Reformat patch series. Add two new patches.
    + 0003-Backported-padsp-improvements-from-upstream-trunk.patch
    + 0004-New-realtime-safe-and-transport-free-JACK-module.patch

 -- CJ van den Berg <cj@vdbonline.com>  Sun, 02 Sep 2007 20:22:19 +0200

pulseaudio (0.9.6-1) unstable; urgency=low

  * New Upstream Version.
    + Fix remote DOS vulnerabilities. (CVE-2007-1804)
    + Add support for suspended alsa sinks and sources.
    + Correct parameter handling in esdcompat. (Closes: #414355)
    + Handle ALSA frame size changes. (Closes: #423887)
    + Don't unload module-hal-detect if HAL doesn't report any devices.
             (Closes: #395893)
  * debian/patches: Remove all patches merged upstream.
    - 02_ifexists_else_endif.dpatch
    - 03_r1352_firefox_workaround.dpatch
    - 04_r1373_JavaSound_support.dpatch
    - 05_t28_wrong-endian-convert.dpatch
    - 06_pulseaudio-0.9.5-suspend.dpatch
  * debian/rules: Port to CDBS.
  * debian/patches: Rework patch series for quilt.
  * debian/control: Add libatomic-ops-dev to Build-Depends.

 -- CJ van den Berg <cj@vdbonline.com>  Mon, 28 May 2007 00:53:28 +0200

pulseaudio (0.9.5-7) unstable; urgency=low

  * debian/control: Make pulseaudio-module-hal depend on hal, not just
    libhal. (Closes: #411501)

 -- CJ van den Berg <cj@vdbonline.com>  Mon, 19 Feb 2007 22:11:48 +0100

pulseaudio (0.9.5-6) unstable; urgency=low

  * debian/patches/06_pulseaudio-0.9.5-suspend.dpatch:
    + Added. Handle -ESTRPIPE correctly.  Allows pulseaudio to survive suspend
      operations on ALSA devices (e.g. s2disk). Thanks to Tobias Diedrich.
      (Closes: #406768)

 -- CJ van den Berg <cj@vdbonline.com>  Mon, 12 Feb 2007 11:24:50 +0100

pulseaudio (0.9.5-5) unstable; urgency=low

  * debian/control: Make Build-deps more specific. (Closes: #401111)
  * debian/pulseaudio.init: Make sure files in /var/run/pulse exist before
      calling chown and chmod. (Closes: #405869)

 -- CJ van den Berg <cj@vdbonline.com>  Mon,  8 Jan 2007 23:02:53 +0100

pulseaudio (0.9.5-4) unstable; urgency=low

  * Add comment about resampling methods and CPU consumption to
    README.Debian (Closes: #391455)
  * debian/patches/03_r1352_firefox_workaround.dpatch:
    + Added. Fix padsp to work with firefox. Patch created from
      SVN revision 1352.
  * debian/patches/04_r1373_JavaSound_support.dpatch:
    + Added. Fix padsp to work with JavaSound. Patch created from
      SVN revision 1373.
  * debian/patches/05_t28_wrong-endian-convert.dpatch:
    + Added. Add additional sample conversions to sconv.c to support
      BE <-> LE network audio.
      Patch from http://www.pulseaudio.org/ticket/28

 -- CJ van den Berg <cj@vdbonline.com>  Wed, 18 Oct 2006 23:10:47 +0200

pulseaudio (0.9.5-3) unstable; urgency=low

  * Add support for .ifexists configuration directive.
  * Make default.pa use ifexists when loading optional modules.
  * Recommend instead of Depend on pulseaudio-module-hal. (Closes: #391232)
  * Recommend libasound2-plugins instead of -plugins-pulse. (Closes: #391254)

 -- CJ van den Berg <cj@vdbonline.com>  Fri,  6 Oct 2006 01:12:05 +0200

pulseaudio (0.9.5-2) unstable; urgency=low

  * Add myself to uploaders
  * Put libpulse-dev and libpulse0 in the right sections.

 -- Sjoerd Simons <sjoerd@debian.org>  Tue,  3 Oct 2006 15:49:12 +0200

pulseaudio (0.9.5-1) unstable; urgency=low

  * Initial release (Closes: #378626)

 -- CJ van den Berg <cj@vdbonline.com>  Mon, 28 Aug 2006 00:31:10 +0200<|MERGE_RESOLUTION|>--- conflicted
+++ resolved
@@ -1,16 +1,3 @@
-<<<<<<< HEAD
-pulseaudio (0.9.15-1maemo44+0m5+0cssu1+thumb1) unstable; urgency=low
-
-  * Fix optimization flags
-
- -- Ivaylo Dimitrov <freemangordon@abv.bg>  Mon, 29 Oct 2012 16:26:08 +0200
-
-pulseaudio (0.9.15-1maemo44+0m5+0cssu1+thumb0) unstable; urgency=low
-
-  * Thumb2 compile
-
- -- Ivaylo Dimitrov <freemangordon@abv.bg>  Sat, 27 Oct 2012 15:52:12 +0300
-=======
 pulseaudio (0.9.15-1maemo44+0m5+0cssu4) unstable; urgency=low
 
   * core: New LIFO style flist implementation
@@ -34,7 +21,18 @@
   * Disable patch 0046-pulsecore-Lower-pool-to-16MB-max-Nokia-specific.patch which causing error Memory block too large for pool
 
  -- Pali Rohár <pali.rohar@gmail.com>  Sat, 08 Dec 2012 19:11:04 +0100
->>>>>>> ce718542
+
+pulseaudio (0.9.15-1maemo44+0m5+0cssu1+thumb1) unstable; urgency=low
+
+  * Fix optimization flags
+
+ -- Ivaylo Dimitrov <freemangordon@abv.bg>  Mon, 29 Oct 2012 16:26:08 +0200
+
+pulseaudio (0.9.15-1maemo44+0m5+0cssu1+thumb0) unstable; urgency=low
+
+  * Thumb2 compile
+
+ -- Ivaylo Dimitrov <freemangordon@abv.bg>  Sat, 27 Oct 2012 15:52:12 +0300
 
 pulseaudio (0.9.15-1maemo44+0m5+0cssu1) unstable; urgency=low
 
@@ -835,6 +833,8 @@
     + Make libpulsecore5-dbg depend on libpulsecore5, instead of pulseaudio.
     + Make libpulse-browse0-dbg depend on libpulse-browse0.
   * Update Standards-Version to 3.7.3 (no changes required).
+
+ -- CJ van den Berg <cj@vdbonline.com>  Sun, 30 Mar 2008 20:11:02 +0200
 
 pulseaudio (0.9.9-2) UNRELEASED; urgency=low
 
