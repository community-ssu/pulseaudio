<<<<<<< HEAD
pulseaudio (0.9.15-1maemo44+0m5+0cssu4+thumb0) unstable; urgency=low

  * Thumb2 compile

 -- Ivaylo Dimitrov <freemangordon@abv.bg>  Fri, 11 Jan 2013 16:57:50 +0200
=======
pulseaudio (0.9.15-1maemo44+0m5+0cssu5) unstable; urgency=low

  * Update patch 0204-pa-protocol-version.patch
    Revert back PA_PROTOCOL_VERSION to 16 (needed for maemo and closed pulseaudio modules)
    Replace all checks c->version >= 16 to c->version == 16 (which does not break maemo applications)
    Report version 15 (last compatible version) for all non local connections
    Report version 15 in module-tunnel (it is not used on maemo)

 -- Pali Rohár <pali.rohar@gmail.com>  Sun, 27 Oct 2013 19:58:01 +0100
>>>>>>> 48d33601

pulseaudio (0.9.15-1maemo44+0m5+0cssu4) unstable; urgency=low

  * core: New LIFO style flist implementation
    Added patch 0206-new_lifo_style_flist.patch, see
    https://bugs.maemo.org/show_bug.cgi?id=7190
    https://bugs.launchpad.net/ubuntu/+source/pulseaudio/+bug/924416

 -- Ludek Finstrle <luf@pzkagis.cz>  Thu, 10 Jan 2013 16:42:48 +0100

pulseaudio (0.9.15-1maemo44+0m5+0cssu3) unstable; urgency=low

  * Added patch 0205-pulsecore-Lower-pool-to-16MB-max-Nokia-specific2.patch which decrease count of memory blocks to total size 16MB

 -- Pali Rohár <pali.rohar@gmail.com>  Fri, 14 Dec 2012 19:02:50 +0100

pulseaudio (0.9.15-1maemo44+0m5+0cssu2) unstable; urgency=low

  * Decrease protocol version from 16 to 15 (Maemo version 16 is not compatible with upstream 16)
  * Move pulseaudio log output to syslog (instead of stderr whith going to /dev/null)
  * Change vdd2_lock ownership in upstart script (from /sbin/preinit)
  * Disable patch 0046-pulsecore-Lower-pool-to-16MB-max-Nokia-specific.patch which causing error Memory block too large for pool

 -- Pali Rohár <pali.rohar@gmail.com>  Sat, 08 Dec 2012 19:11:04 +0100

pulseaudio (0.9.15-1maemo44+0m5+0cssu1+thumb1) unstable; urgency=low

  * Fix optimization flags

 -- Ivaylo Dimitrov <freemangordon@abv.bg>  Mon, 29 Oct 2012 16:26:08 +0200

pulseaudio (0.9.15-1maemo44+0m5+0cssu1+thumb0) unstable; urgency=low

  * Thumb2 compile

 -- Ivaylo Dimitrov <freemangordon@abv.bg>  Sat, 27 Oct 2012 15:52:12 +0300

pulseaudio (0.9.15-1maemo44+0m5+0cssu1) unstable; urgency=low

  * Add support for bluetooth AudioSource
  * Add module-loopback

 -- Ludek Finstrle <luf@pzkagis.cz>  Mon, 8 Oct 2012 21:45:52 +0200

pulseaudio (0.9.15-1maemo43+0m5) unstable; urgency=low

  * This entry has been added by BIFH queue processor
    version has been changed to 0.9.15-1maemo43+0m5

 -- Jyri Sarha <jyri.sarha@nokia.com>  Mon, 14 Jun 2010 16:27:19 +0300

pulseaudio (0.9.15-1maemo43) unstable; urgency=low

  * Trigger mempool vacuuming when all sinks and sources are suspended. Fixes: NB#166422

 -- Maemo Multimedia <multimedia@maemo.org>  Fri, 4 Jun 2010 13:57:01 +0200

pulseaudio (0.9.15-1maemo42) unstable; urgency=low

  * upstream cherrypicks  Fixes: NB#159548

 -- Maemo Multimedia <multimedia@maemo.org>  Thu, 27 May 2010 10:23:05 +0200

pulseaudio (0.9.15-1maemo41) unstable; urgency=low

  * Poll BT SCO socket to handle remote connection close Fixes: NB#132536

 -- Maemo Multimedia <multimedia@maemo.org>  Thu, 20 May 2010 12:50:05 +0200

pulseaudio (0.9.15-1maemo40) unstable; urgency=low

  * module-alsa-sink-old:check alsa input values in latency calc. Fixes: NB#153159

 -- Maemo Multimedia <multimedia@maemo.org>  Thu, 23 Apr 2010 13:50:05 +0200

pulseaudio (0.9.15-1maemo39) unstable; urgency=low

  * core-util: handle EINTR already inside of pa_read/pa_write. Fixes: NB#139049

 -- Maemo Multimedia <multimedia@maemo.org>  Thu, 23 Apr 2010 13:50:05 +0200

pulseaudio (0.9.15-1maemo38) unstable; urgency=low

  * Don't use flat volume with BT-SCO devices. Fixes: NB#138085

 -- Maemo Multimedia <multimedia@maemo.org>  Thu, 10 Dec 2009 16:00:01 +0200

pulseaudio (0.9.15-1maemo37) unstable; urgency=low

  * alsa-old: Don't push the first captured frames. Fixes: NB#142962

 -- Maemo Multimedia <multimedia@maemo.org>  Tue, 08 Dec 2009 12:15:11 +0200

pulseaudio (0.9.15-1maemo36) unstable; urgency=low

  * core: New LIFO style flist implementation, improves performace. Fixes: NB#149345

 -- Maemo Multimedia <multimedia@maemo.org>  Wed, 01 Dec 2009 14:14:10 +0200

pulseaudio (0.9.15-1maemo35) unstable; urgency=low

  * combine: Stop rate adjustments if sink is supended. Fixes: NB#148607
  * libpulse: Store pa_stream pointers to hashmaps instead of dynarrays. Fixes: NB#142517

 -- Maemo Multimedia <multimedia@maemo.org>  Fri, 27 Nov 2009 10:40:11 +0200

pulseaudio (0.9.15-1maemo34) unstable; urgency=low

  * Fix timer event handling. Fixes: NB#145577

 -- Maemo Multimedia <multimedia@maemo.org>  Wed, 11 Nov 2009 16:30:01 +0200

pulseaudio (0.9.15-1maemo33) unstable; urgency=low

  * Turn BT-ringtone volume down even more. Fixes: NB#146007

 -- Maemo Multimedia <multimedia@maemo.org>  Tue, 10 Nov 2009 16:30:01 +0200

pulseaudio (0.9.15-1maemo32) unstable; urgency=low

  * Enable simultaneous playback to sink.hw0 and .hw1 using module-combine. Fixes: NB#126956

 -- Maemo Multimedia <multimedia@maemo.org>  Fri, 06 Nov 2009 09:30:01 +0200

pulseaudio (0.9.15-1maemo31) unstable; urgency=low

  * Refuse to use the HSP profile if there is some other HSP device active. Fixes: NB#138555

 -- Maemo Multimedia <multimedia@maemo.org>  Mon, 02 Oct 2009 15:17:01 +0200

pulseaudio (0.9.15-1maemo30) unstable; urgency=low

  * Fix lock handling in sink_get_volume_cb. Fixes: NB#139279

 -- Maemo Multimedia <multimedia@maemo.org>  Wed, 14 Oct 2009 15:07:41 +0300

pulseaudio (0.9.15-1maemo29) unstable; urgency=low

  * Save individual values for role routes. Fixes: NB#142700

 -- Maemo Multimedia <multimedia@maemo.org>  Tue, 13 Oct 2009 11:07:41 +0300

pulseaudio (0.9.15-1maemo28) unstable; urgency=low

  * Stop auto timing updates if connected to suspended sink or source. Fixes: NB#141154

 -- Maemo Multimedia <multimedia@maemo.org>  Tue, 06 Oct 2009 19:16:41 +0300

pulseaudio (0.9.15-1maemo27) unstable; urgency=low

  * Add bluetooth HSP auto connect functionality. Fixes: NB#129403

 -- Maemo Multimedia <multimedia@maemo.org>  Tue, 08 Sep 2009 16:13:41 +0300

pulseaudio (0.9.15-1maemo26) unstable; urgency=low

  * Suspend module doesn't resume on CORKED stream moves. Fixes: NB#124058

 -- Maemo Multimedia <multimedia@maemo.org>  Tue, 08 Sep 2009 16:13:41 +0300

pulseaudio (0.9.15-1maemo25) unstable; urgency=low

  * Handle DisconnectRequested in bluetooth module. Fixes: NB#132426

 -- Maemo Multimedia <multimedia@maemo.org>  Fri, 28 Aug 2009 12:19:08 +0300

pulseaudio (0.9.15-1maemo24) unstable; urgency=low

  * Pulseaudio crash if bluetooth is restarted. Fixes: NB#130647

 -- Maemo Multimedia <multimedia@maemo.org>  Mon, 10 Aug 2009 20:18:09 +0300

pulseaudio (0.9.15-1maemo23) unstable; urgency=low

  * Remove pa_assert(). Fixes: NB#118688

 -- Maemo Multimedia <multimedia@maemo.org>  Tue, 04 Aug 2009 18:35:54 +0300

pulseaudio (0.9.15-1maemo22) unstable; urgency=low

  * Make sure volume is updated after mixer change. Fixes: XX#130685
  * Don't make volume relative to dest sink reference volume. Keep current
    volume instead. Fixes: NB#125401

 -- Maemo Multimedia <multimedia@maemo.org>  Mon, 27 Jul 2009 16:01:23 +0300

pulseaudio (0.9.15-1maemo21) unstable; urgency=low

  * Implements synchronization of SW and HW volume in IO-thread. Fixes: NB#118988
  * If no active mixer set volume callbacks to null. Fixes: NB#125681
  * Fix flat-sink patch. Fixes: NB#129460

 -- Maemo Multimedia <multimedia@maemo.org>  Thu, 22 Jul 2009 13:06:16 +0300

pulseaudio (0.9.15-1maemo20) unstable; urgency=low

  * BT headset's mic is muted in some cases. Fixes: NB#126474, NB#128304
  * Fix some coverity issues. Fixes: NB#128905

 -- Maemo Multimedia <multimedia@maemo.org>  Wed, 15 Jul 2009 15:29:31 +0300

pulseaudio (0.9.15-1maemo19) unstable; urgency=low

  * BTHS or wired headsets can get 100% volume. Fixes: NB#127171
    (during initial connection or when changing routes between them)

 -- Maemo Multimedia <multimedia@maemo.org>  Thu, 09 Jul 2009 19:43:16 +0300

pulseaudio (0.9.15-1maemo18) unstable; urgency=low

  * Fix setting BTHS volume level. Fixes: NB#111167

 -- Maemo Multimedia <multimedia@maemo.org>  Tue, 07 Jul 2009 18:23:09 +0300

pulseaudio (0.9.15-1maemo17) unstable; urgency=low

  * Get rid of gdbm usage and crashes. Fixes: NB#120362

 -- Maemo Multimedia <multimedia@maemo.org>  Mon, 06 Jul 2009 19:14:59 +0300

pulseaudio (0.9.15-1maemo16) unstable; urgency=low

  * BT streaming irregularities fixes. Fixes: NB#115334
    (and NB#120873, NB#124140, NB#125120, NB#124109, NB#116679)

 -- Maemo Multimedia <multimedia@maemo.org>  Tue, 30 Jun 2009 12:53:12 +0300

pulseaudio (0.9.15-1maemo15) unstable; urgency=low

  * Limit volume to -20dB for unkown route. Fixes: NB#120216
  * Remember volume per route. Fixes: NB#116930
  * Enable NEON by default on armel (do not rely on vfp flag).
  * Tune mixer delay. Fixes: NB#114849
  * Set default source to source.record (help NB#110033), and use
    source.voice.raw as master_source.
  * Disable restore_device from stream-restore.

 -- Maemo Multimedia <multimedia@maemo.org>  Thu, 18 Jun 2009 17:28:09 +0300

pulseaudio (0.9.15-1maemo14) unstable; urgency=low

  * Set hw0 reference volume to 0 to avoid annoying glitch. Fixes: NB#121115

 -- Maemo Multimedia <multimedia@maemo.org>  Tue, 16 Jun 2009 20:45:19 +0300

pulseaudio (0.9.15-1maemo13) unstable; urgency=low

  * Add pulseaudio-doc. Fixes: NB#122423
  * Fix audio getting silent when routing to BTHS.
  * Modify policy-enforcement to use sink.null.

 -- Maemo Multimedia <multimedia@maemo.org>  Mon, 15 Jun 2009 15:17:34 +0300

pulseaudio (0.9.15-1maemo12) unstable; urgency=low

  * Start with alsa-sink suspended. Fixes: NB#119028
  * Improve latency computation.
  * Improve mixer changes delay.
  * Should finally report coredumps.. Fixes: NB#119929
  * Disable shm in client side too. Fixes: NB#122104

 -- Maemo Multimedia <multimedia@maemo.org>  Wed, 10 Jun 2009 16:08:49 +0300

pulseaudio (0.9.15-1maemo11) unstable; urgency=low

  * Recursively update stream volume level (help: NB#118988)
  * Limit HP to -30dB.

 -- Maemo Multimedia <multimedia@maemo.org>  Fri, 05 Jun 2009 19:04:57 +0300

pulseaudio (0.9.15-1maemo10) unstable; urgency=low

  * Delay mixer change, avoiding some volume jumps.

 -- Maemo Multimedia <multimedia@maemo.org>  Fri, 05 Jun 2009 14:40:23 +0300

pulseaudio (0.9.15-1maemo9) unstable; urgency=low

  * Classify using "application.name".
  * Don't open SCO channel unconditionally. Fixes: NB#117454
  * Disable IPv6 support. Fixes: NB#117852
  * Use monotonic time. Fixes: NB#112134
  * Classify vengine as "phone" role.
  * Changed default volume for phone and general. Fixes: NB#116935

 -- Maemo Multimedia <multimedia@maemo.org>  Wed, 03 Jun 2009 18:21:45 +0300

pulseaudio (0.9.15-1maemo8) unstable; urgency=low

  * Add match table to classify unclassified streams in "x-maemo" role.
  * Add a source.record. Fixes: NB#110033
  * Disable device/card restore for now.
  * Suspend on idle timeout property has been changed. Fixes: NB#106649
  * Default volume set to -18dB for phone, -32dB for general. Fixes: NB#116935

 -- Maemo Multimedia <multimedia@maemo.org>  Wed, 13 May 2009 21:45:37 +0300

pulseaudio (0.9.15-1maemo7) unstable; urgency=low

  * Fix sound distortion introduced in previous version.

 -- Maemo Multimedia <multimedia@maemo.org>  Tue, 12 May 2009 19:43:59 +0300

pulseaudio (0.9.15-1maemo6) unstable; urgency=low

  * stream-restore: add volume_is_absolute in rule info.
  * don't fail when session bus is not there. Fixes: NB#115682

 -- Maemo Multimedia <multimedia@maemo.org>  Tue, 12 May 2009 14:45:06 +0300

pulseaudio (0.9.15-1maemo5) unstable; urgency=low

  * Use snd_pcm_htimestamp instead of sysfs to calculated delay

 -- Maemo Multimedia <multimedia@maemo.org>  Mon, 08 May 2009 17:12:29 +0300

pulseaudio (0.9.15-1maemo4) unstable; urgency=low

  * Lower overall suspend-on-idle timeout. Fixes: NB#106649
  * Fixes: NB#111554 - delay calculated sysfs timestamps in alsa-*-old

 -- Maemo Multimedia <multimedia@maemo.org>  Mon, 04 May 2009 18:43:29 +0300

pulseaudio (0.9.15-1maemo3) unstable; urgency=low

  * Removed module-cli.so from preopen-mods to break pulseaudio dependency
    to it.

 -- Maemo Multimedia <multimedia@maemo.org>  Fri, 28 Apr 2009 12:16:50 +0300

pulseaudio (0.9.15-1maemo2) unstable; urgency=low

  * Workaround snd_pcm_drain() on sink.hw1.

 -- Maemo Multimedia <multimedia@maemo.org>  Fri, 24 Apr 2009 14:46:50 +0300

pulseaudio (0.9.15-1maemo1) unstable; urgency=low

  * Rebased on v0.9.15.
  * Give sidetone access to PulseAudio.

 -- Maemo Multimedia <multimedia@maemo.org>  Fri, 24 Apr 2009 13:15:12 +0300

pulseaudio (0.9.15-1) unstable; urgency=low

  * debian/control: Build-Depend on libcap-dev instead of libcap2-dev
  * New Upstream Version
  * Fixes building on HPPA (Closes: #520378)
  * Fixes building with recent libtool (Closes: #522716)
  * Update copyright file
  * Updated pulseaudio-module-hal.install, dbus-util became part of pulsecore
  * Move debug package to the debug Section
  * Done make shlibs files for modules in /usr/lib/pulse-0.9.15
  * Update standards-version to 3.8.1, no further changes
  * Set priority of pulseaudio-module-raop-dbg to extra
  * Change build-depend on libltdl7-dev to recent versions libltdl-dev
  * Add Breaks to libpulse0 for old version of pavucontrol
  * Temporarily disable bluetooth support as the needed bluez version is stuck
    in the NEW queue

 -- Sjoerd Simons <sjoerd@debian.org>  Sun, 19 Apr 2009 14:43:41 +0100

pulseaudio (0.9.15~test7-0maemo2) unstable; urgency=low

  * Altenate mixer added to volume module: Fixes NB#110041
  * Increase RTLIMIT_RTTIME to 10000000: Fixes NB#109816

 -- Maemo Multimedia <multimedia@maemo.org>  Wed, 20 Apr 2009 19:36:35 +0300

pulseaudio (0.9.15~test7-0maemo1) unstable; urgency=low

  * Various bluetooth fixes (new A2DP loop, check connected state before
    switching profile, volume support back on HSP, delayed
    initialization, new #NOKIA define for SCO over PCM).

 -- Maemo Multimedia <multimedia@maemo.org>  Wed, 01 Apr 2009 13:36:35 +0300

pulseaudio (0.9.15~test5-0maemo3) unstable; urgency=low

  * Turn CPU watchdog off
    - This is a dangerous change, but DVFS dont work without it
  * Change alternate number of fragments for alsa source old to 4 from 2
    - Having more fragments for capture does not add latency

 -- Maemo Multimedia <multimedia@maemo.org>  Fri, 27 Mar 2009 16:06:34 +0200

pulseaudio (0.9.15~test5-0maemo2) unstable; urgency=low

  * Volume and bluetooth fixes.
  * Use 10ms * 4 buffers.

 -- Maemo Multimedia <multimedia@maemo.org>  Fri, 20 Mar 2009 12:32:34 +0200

pulseaudio (0.9.15~test5-0maemo1) unstable; urgency=low

  * Rebase on -test5.
  * Merge with debian/master.

 -- Maemo Multimedia <multimedia@maemo.org>  Wed, 18 Mar 2009 15:46:41 +0200

pulseaudio (0.9.15~test5-1) experimental; urgency=low

  * New Upstream Version
  * debian/copyright: Updated
  * debian/control: Build-Depends on libltdl7-dev
  * debian/control: Build-Depends on libasound2-dev (>= 1.0.19)
  * debian/rules: Use git format-patch instead of git-format-patch
  * debian/patches/0001-load-module-gconf-earlier.patch:
    - Removed. Merged upstream
  * debian/pulseaudio.install: Update for new modules
  * debian/pulseaudio-module-x11.install: Update for new modules
  * Move libpulscore into the pulseaudio package
  * debian/pulseaudio-module-bluetooth.install: Add the bluetooth-util module
    library
  * debian/pulseaudio.install: Add new modules
  * debian/control: Add bulid-depends on libgtk2.0-dev and libxtst-dev
  * debian/pulseaudio.shlibs, debian/libpulse0.shlibs: Update shlib files
  * debian/pulseaudio.install: Add liboss-util.so oss module helper library
  * debian/control, debian/pulseaudio-module-raop.install: Add RAOP module

 -- Sjoerd Simons <sjoerd@debian.org>  Sun, 22 Mar 2009 23:06:50 +0000

pulseaudio (0.9.14-2) unstable; urgency=low

  [ Sjoerd Simons ]
  * Build against libcap2-dev (Closes: #489060)
  * Bump shlibs of libpulse0 (Closes: #514645)
  * Bump soname of libpulsecore to 9
  * Wait up to 5 seconds for pulseaudio to stop. Fix suggested by Aron Griffis
    (Closes: #488754, #498457)
  * Don't put stop links in rc0 and rc6. Pulse doens't really need it. Patch
    supplied by James Westby (Closes: #494959)
  * Make the start option of the init script report the right status. Fix
    suggested by Aron Griffis (Closes: #488752)
  * Use per user esound sockets instead of a single one for all users

  [ Baptiste Mille-Mathias ]
  * debian/control:
    - create a separate package for bluetooth module (Closes: #513832)
  * debian/pulseaudio-module-bluetooth.install
    - put files for the separate bluetooth module package
  * debian/pulseaudio.install
    - remove files of the separate bluetooth module package

  [ Sjoerd Simons ]
  * debian/control: Don't build the bluetooth module on non-linux systems
    (Closes: #502837)
  * debian/control: Make the bluetooth module conflict with older pulseaudio
    versions
  * Update standards version, no changes needed
  * debian/copyright: Big update

 -- Sjoerd Simons <sjoerd@debian.org>  Sun, 01 Mar 2009 15:53:27 +0000

pulseaudio (0.9.14-1) experimental; urgency=low

  * New Upstream Version
  * 0002-load-module-gconf-earlier.patch renamed to
    0001-load-module-gconf-earlier.patch and updated
  * 0001-Fix-library-search-path-to-include-lib-and-usr-lib.patch
    - Removed, no longer applicable
  * 0003-make-sure-to-use-64bit-rounding-even-on-32bit-machin.patch
    - Removed, fixed upstream
  * 0004-properly-remove-dbus-matches-an-filters-when-unloadi.patch
    - Removed, fixed upstream
  * debian/patches/series
    - Updated

 -- Sjoerd Simons <sjoerd@debian.org>  Sun, 01 Feb 2009 12:47:55 +0000

pulseaudio (0.9.13-2) experimental; urgency=low

  * Rename libpulsecore5 to libpulsecore8 to correctly reflect the soname
    (Closes: #503612)
  * 0003-make-sure-to-use-64bit-rounding-even-on-32bit-machin.patch
    - Fix rounding errors on 32 bit machines. From upstream git
  * 0004-properly-remove-dbus-matches-an-filters-when-unloadi.patch
    - Properly remove dbus filters when unloading the bluetooth module
  * 0005-Fix-two-typos-that-broke-tunnels.patch
    - Fix tunnels. From upstream git

 -- Sjoerd Simons <sjoerd@debian.org>  Sun, 16 Nov 2008 18:13:05 +0000

pulseaudio (0.9.15~git20090219-0maemo2) unstable; urgency=low

  * Try to reduce poll() usage significantly during load.

 -- Maemo Multimedia <multimedia@maemo.org>  Tue, 03 Mar 2009 18:27:50 +0200

pulseaudio (0.9.15~git20090219-0maemo1) unstable; urgency=low

  * Earphone is not working with this release.
  * debian/pulseaudio.upstart:
    + Still run on ACT_DEAD.
  * debian/pulseaudio.install, debian/default.pa.maemo:
    + Add module-augment-proprties
    + Add module-card-restore
    + Add module-esound-protocol
  * debian/pulseaudio-module-extra.install:
    + Add module-cork-music-on-phone, not useful in maemo, since we have a
      full-fledged module for that.
  * debian/default.pa.maemo:
    + Overall cleaning, to make it usable with regular x86 desktop.
  * debian/rules:
    + Remove broken -ftree-vectorize.
    + Add --disable-legacy-runtime-dir. Fixes NB#101620
  * debian/pulseaudio.upstart:
    + Revert back TMPDIR=/var/run, it causes too much issue yet.
  * Lower pool usage to 16MB (experimental try for 96692).
  * Remove pulseaudio-esound-compat (dropped esound compatibility).

 -- Maemo Multimedia <multimedia@maemo.org>  Tue, 03 Mar 2009 14:45:20 +0200

pulseaudio (0.9.15~git20090203-0maemo1) unstable; urgency=low

  * Use TMPDIR=/var/run. Fixes NB#100291.

 -- Maemo Multimedia <multimedia@maemo.org>  Tue, 03 Feb 2009 17:09:51 +0200

pulseaudio (0.9.15~git20090113-0maemo1) unstable; urgency=low

  * Rebased on upstream git 0.9.15, since 0.9.14, released today, does not
    contains Bluez fixes and so forth.
  * Disable locale support. Fixes: NB#94144
  * Ship a system upstart script, and disable user auto-spawning. Fixes NB#98840
  * Add module-card-restore in pulseaudio-module-extra package.
  * Move module-combine in pulseaudio package.
  * Disable X11 dependency.
  * Remove flat-volume temporarily (in core next release).
  * Remove default sink.music to pass integration before next release with
    music module.

 -- Maemo Multimedia <multimedia@maemo.org>  Wed, 21 Jan 2009 16:45:03 +0200

pulseaudio (0.9.14~git20090107-0maemo1) unstable; urgency=low

  * Rebased on upstream git for Bluez API changes.
  * debian/control:
    + Remove libltdl3-dev and bump libbluetooth3-dev dependency
  * debian/pulseaudio.install, debian/pulseaudio-module-extra.install,
    debian/pulseaudio-module-x11.install, debian/pulseaudio-dev.install:
    + Removed libraries from usr/lib/pulse-*/modules/lib, which have been
      merged in libpulsecommon and libpulsecore.
  * debian/libpulse-dev.install:
    + Removed static .a library.

 -- Maemo Multimedia <multimedia@maemo.org>  Wed, 07 Jan 2009 11:57:20 +0200

pulseaudio (0.9.13git~20081020-0maemo9) unstable; urgency=low

  * debian/default.pa.maemo:
    + Add a null source "source.null" at 8kHz mono.
    + Renamed module eap to music.
  * More friendly patch series.

 -- Maemo Multimedia <multimedia@maemo.org>  Thu, 04 Dec 2008 18:41:08 +0200

pulseaudio (0.9.13git~20081020-0maemo8) unstable; urgency=low

  * debian/default.pa.maemo:
    + Change to 2 fragments, use alternative confiuration sink/src.
    + Move policy enforcement loading to the end.
    + Add a null sink "sink.null".

 -- Maemo Multimedia <multimedia@maemo.org>  Fri, 14 Nov 2008 16:47:34 +0200

pulseaudio (0.9.13git~20081020-0maemo7) unstable; urgency=low

  * Use speex-fixed-2, now that we have a speex NEON-enabled resampler.

 -- Maemo Multimedia <multimedia@maemo.org>  Tue, 11 Nov 2008 21:51:35 +0200

pulseaudio (0.9.13git~20081020-0maemo6) unstable; urgency=low

  * debian/patches:
    + Add virtual_volume on sink
    + Only transfer full periods in module-alsa-sink-old and
      module-alsa-source-old.
  * debian/default.pa.maemo:
    + Set default sink to music, and source to voice.
  * Change maintainer to Maemo Multimedia <multimedia@maemo.org>

 -- Maemo Multimedia <multimedia@maemo.org>  Wed, 05 Nov 2008 15:43:40 +0200

pulseaudio (0.9.13git~20081020-0maemo5) unstable; urgency=low

  * Update git command to use non-dash version for git 1.6.
  * Update patch series with the sink/source properties hooks patches.

 -- Maemo Multimedia <multimedia@maemo.org>  Mon, 03 Nov 2008 19:14:00 +0200

pulseaudio (0.9.13git~20081020-0maemo4) unstable; urgency=low

  * Fix location of pulsecore-config.h

 -- Marc-Andre Lureau <marcandre.lureau@gmail.com>  Fri, 24 Oct 2008 13:34:28 +0300

pulseaudio (0.9.13git~20081020-0maemo3) unstable; urgency=low

  * Add pulsecore/pulsecore-config.h from config.h (very dangerous!)
  * Remove null-sink, it's no longer needed.
  * Uncomment flat-module.

 -- Marc-Andre Lureau <marcandre.lureau@gmail.com>  Thu, 23 Oct 2008 18:39:38 +0300

pulseaudio (0.9.13git~20081020-0maemo2) unstable; urgency=low

  * debian/patches/0008-Fix-a-crash-for-special-loop-case.patch:
    + Add a fix for sink-input loop case.

 -- Marc-Andre Lureau <marcandre.lureau@gmail.com>  Mon, 20 Oct 2008 15:53:42 +0300

pulseaudio (0.9.13git~20081020-0maemo1) unstable; urgency=low

  * Import d6750583, which has few bluetooth fixes.
  * Comment out flat-volume, which conflict with policy atm.
  * Add a null sink for policy convenience.
  * Load policy module at first.
  * Remove policy module from this PulseAudio packaging, it is now
    packaged sperately.
  * Do not start PulseAudio under scratchbox, people are complaining.

 -- Marc-Andre Lureau <marcandre.lureau@gmail.com>  Mon, 20 Oct 2008 13:10:06 +0300

pulseaudio (0.9.13git~20081010-0maemo1) unstable; urgency=low

  * Import 8e3e88df, which has flat-volume.

 -- Marc-Andre Lureau <marcandre.lureau@gmail.com>  Fri, 10 Oct 2008 17:18:25 +0300

pulseaudio (0.9.13-0maemo1) unstable; urgency=low

  * New Upstream Release

 -- Marc-Andre Lureau <marcandre.lureau@gmail.com>  Mon, 06 Oct 2008 15:42:58 +0300

pulseaudio (0.9.12git~20080930-0maemo2) unstable; urgency=low

  * Load module-policy-enforcement currently fails to load.

 -- Marc-Andre Lureau <marcandre.lureau@gmail.com>  Thu, 02 Oct 2008 20:42:39 +0300

pulseaudio (0.9.12git~20080930-0maemo1) unstable; urgency=low

  * Import new version from git a84b72bf...
    + It should fix the automatic configuration of bluetooth devices
  * Include module-policy-enforcement.
  * default.pa.maemo:
    + Load module-policy-enforcement
    + Load module-simple-protocol-unix (used by Flash)
    + Change number of fragments to 4
    + Load module-suspend-on-idle
  * Include pulsecore.pc from Ismo in pulseaudio-dev.
  * Include suspend patch workaround.

 -- Marc-Andre Lureau <marcandre.lureau@gmail.com>  Tue, 30 Sep 2008 12:03:06 +0300

pulseaudio (0.9.12git~20080915-0maemo2) unstable; urgency=low

  * control, pulseaudio.install, pulseaudio-module-extra.install:
    + Move some unused module to pulseaudio-module-extra package
  * default.pa.maemo:
    + Update configuration file.
  * debian/rules:
    + use --disable-per-user-esound-socket to create /tmp/.esd/socket

 -- Marc-Andre Lureau <marcandre.lureau@gmail.com>  Fri, 26 Sep 2008 20:41:39 +0300

pulseaudio (0.9.12git~20080915-0maemo1) unstable; urgency=low

  * Imported git version 618873, including 0.9.12 + Bluez + fix.

 -- Marc-Andre Lureau <marcandre.lureau@gmail.com>  Wed, 24 Sep 2008 17:39:28 +0300

pulseaudio (0.9.11-0maemo5) unstable; urgency=low

  * Add missing system.pa, now should start fine.
  * debian/default.pa.maemo:
    + Add Jyri configuration

 -- Marc-Andre Lureau <marcandre.lureau@gmail.com>  Fri, 12 Sep 2008 15:48:44 +0300

pulseaudio (0.9.11-0maemo4) unstable; urgency=low

  * pulseaudio-dev depends on pulseaudio (for modules library)
  * remove adduser depedency on x86.
  * add libatomic-ops-dev dependency to pulseaudio-dev on x86.

 -- Marc-Andre Lureau <marcandre.lureau@gmail.com>  Thu, 11 Sep 2008 16:26:05 +0300

pulseaudio (0.9.11-0maemo3) unstable; urgency=low

  [ Jyri Sarha ]
  * pulseaudio-dev.install:
    + install pulscore/*.h in /usr/include/pulsecore
    + install modules*-util.h in /usr/include/pulsecore/modules

  [ Marc-Andre Lureau ]
  * pulseaudio.install, pulseaudio-module-hal.install:
    + move libdbus-util.so to pulseaudio package.
  * default.pa.maemo:
    + updates according to Jyri voice configuration.

 -- Marc-Andre Lureau <marcandre.lureau@gmail.com>  Mon, 08 Sep 2008 16:49:48 +0300

pulseaudio (0.9.11-0maemo2) unstable; urgency=low

  * Add missing alsa-source-old.

 -- Marc-Andre Lureau <marcandre.lureau@gmail.com>  Thu, 04 Sep 2008 17:17:28 +0300

pulseaudio (0.9.11-0maemo1) unstable; urgency=low

  * New Upstream Version
  * Start the PulseAudio sound server in system mode.
  * Use custom maemo configuration files.
  * Give "user" pulse-access permissions.

 -- Marc-Andre Lureau <marcandre.lureau@gmail.com>  Wed, 30 Jul 2008 16:51:10 +0300

pulseaudio (0.9.11~git8885dd-0maemo1) unstable; urgency=low

  * Import git master 8885dd (0.9.11).
  * Add me as Maintainer, and move Debian maitainer to the
    XSBC-Original-Maintainer.
  * Update libpulsecore SOVERSION to 6 (oups)

 -- Marc-Andre Lureau <marcandre.lureau@gmail.com>  Thu, 26 Jun 2008 19:59:34 +0300

pulseaudio (0.9.11~svn2521-0maemo1) unstable; urgency=low

  * Import trunk r2521.
  * Add pulseaudio-module-dev packaging pulsecore headers.
  * bootstrap during build (svn version).
  * Added libgdbm-dev build dependency required by module-restore.
  * Put Marc-Andre Lureau as a maemo Maintainer.

 -- Marc-Andre Lureau <marc-andre.lureau@nokia.com>  Thu, 12 Jun 2008 18:24:39 +0300

pulseaudio (0.9.10-2maemo1) unstable; urgency=low

  * Debian update.

 -- Marc-Andre Lureau <marc-andre.lureau@nokia.com>  Wed, 04 Jun 2008 16:21:08 +0300

pulseaudio (0.9.13-1) experimental; urgency=low

  [ Bas Zoetekouw ]
  * debian/control: Build-Depend on libasound2-dev (>= 1.0.17)
  * debian/pulseaudio-module-x11.install: No longer install an xdg autostart
    file
  * debian/pulseaudio.install: Install system.pa config file and various new
    pulseaudio modules
  * debian/rules: Add --disable-per-user-esound-socket to configure flags

  [ Sjoerd Simons ]
  * New Upstream Version
  * Fixes FTBTS on GNU/kFreeBSD (Closes: #497624)
  * Dropped patches for things that have been fixed upstream:
    - 0003-Define-PULSE_INTERNAL.patch
    - 0005-Reduce-RT-prio-logging-severity.patch
    - 0006-fix-iteration-over-random-devices.patch
  * rename 0003-load-module-gconf-earlier.patch to
    0002-load-module-gconf-earlier.patch
  * rename 0002-Fix-library-search-path-to-include-lib-and-usr-lib.patch
    to 0001-Fix-library-search-path-to-include-lib-and-usr-lib.patch
  * rename 0004-load-module-gconf-earlier.patch to
    0003-load-module-gconf-earlier.patch
  * 0001-Set-ESD-socket-to-tmp-.esd-socket-to-match-up-with.patch
    - Dropped, not necessary anymore, the --disable-per-user-esound-socket
      configure flag now has the same result
  * debian/control: Add libspeexdsp-dev (>= 1.2~rc1) to Build-Depends
  * debian/control: Add Build-Depends on libpolkit-dbus-dev and
    libbluetooth-dev
  * debian/pulseaudio.install: Install various new modules. Including bluetooth
    and polkit, which will move into a separate package later.
  * debian/pulseaudio.install: Install the new pulseaudio xdg autostart file
  * debian/control: add a depend on consolekit. Might be downgrade to a
    recommend later
  * debian/control: Set the maintainer to the pkg-pulseaudio mailinglist
  * debian/control: Add libgdbm-dev to build-depends
  * debian/control: Add intltool to build-depends

 -- Sjoerd Simons <sjoerd@debian.org>  Sun, 19 Oct 2008 21:05:13 +0100

pulseaudio (0.9.10-3) unstable; urgency=low

  * debian/patches/0006-fix-iteration-over-random-devices.patch
    - Added. Iterate over the various random devices if opening fails
      (Closes: #491270)

 -- Sjoerd Simons <sjoerd@debian.org>  Sat, 30 Aug 2008 14:24:51 +0100

pulseaudio (0.9.10-2) unstable; urgency=low

  * debian/patches/0003-Define-PULSE_INTERNAL.patch
    - Added. Let the daemon put PULSE_INTERNAL in its environment so things
    can detect when called from within pulseaudio
  * debian/patches/0004-load-module-gconf-earlier.patch
    - Added. Load module-gconf before module-volume-restore and
    module-device-restore. Otherwise setting virtual sinks/sources as default
    won't be persistent
  * debian/patches/0005-Reduce-RT-prio-logging-severity.patch
    - Added. Reduce the priority of the RT warnings. Not running with RT
    priorities is the default.

 -- Sjoerd Simons <sjoerd@debian.org>  Sat, 10 May 2008 22:16:12 +0200

pulseaudio (0.9.10-1maemo1) unstable; urgency=low

  * UNRELEASED.
  * Removed Jyri's patch, it's in upstream.
  * Remove libatomic-dev, libcap-dev, libavahi-client-dev,
    libjack0.100.0-dev, libwrap0-dev, liblircclient-dev, libasyncns-dev,
    libatomic-ops-dev build dependencies on all architectures.

 -- Marc-Andre Lureau <marc-andre.lureau@nokia.com>  Mon, 17 Mar 2008 19:27:37 +0200

pulseaudio (0.9.10-1) unstable; urgency=low

  [ CJ van den Berg ]
  * New Upstream Version
  * debian/patches: Drop patches merged upstream
    - 0002-Double-esound-maximum-sample-size.patch
    - 0003-fix-uploading-of-samples-into-PA.-Problem-discovered.patch
    - 0004-make-sure-to-create-.pulse-before-using-any-config.patch
    - 0005-Don-t-add-protocol-fields-introduced-in-version-12-w.patch
    - 0006-Implement-opcodes-added-in-version-12-in-the-tunnel.patch
    - 0007-Change-config-to-not-fail-if-loading-of-esd-gconf-o.patch
    - 0008-Fix-compilation-on-non-linux-platforms.patch
  * debian/patches: Add patch to fix RPATHs.
    + 0002-Fix-library-search-path-to-include-lib-and-usr-lib.patch
  * debian/control:
    + Make libpulsecore5-dbg depend on libpulsecore5, instead of pulseaudio.
    + Make libpulse-browse0-dbg depend on libpulse-browse0.
  * Update Standards-Version to 3.7.3 (no changes required).

 -- CJ van den Berg <cj@vdbonline.com>  Sun, 30 Mar 2008 20:11:02 +0200

pulseaudio (0.9.9-2) UNRELEASED; urgency=low

  [ Petter Reinholdtsen ]
  * debian/pulseaudio.init: Fix problems with LSB header in init.d script.
      (Closes: #470934)

 -- CJ van den Berg <cj@vdbonline.com>  Sun, 30 Mar 2008 20:11:02 +0200

pulseaudio (0.9.9-1maemo3) unstable; urgency=low

  * Remove libsamplerate, the Sekret Rabbit code, for good on maemo.

 -- Marc-Andre Lureau <marc-andre.lureau@nokia.com>  Thu, 14 Feb 2008 15:21:49 +0200

pulseaudio (0.9.9-1maemo2) unstable; urgency=low

  * Add Kernel helper atomic operations for arm based Linux

 -- Jyri Sarha <jyri.sarha@nokia.com>  Wed, 6 Feb 2008 15:59:10 +0200

pulseaudio (0.9.9-1maemo1) unstable; urgency=low

  * maemo port.
  * Lower compat and debhelper to version 4.
  * Add libltdl3-dev >= 1.5.24 to satisfy scratchbox!
  * Remove build depedency (using [!armel]!)
  * Remove avahi stuffs (browse module, pabrowse..)
  * debian/pulseaudio.postinst:
    + use groupadd and useradd instead of debian adduser tools.
  * Add maemo omap2 dsp.

 -- Marc-Andre Lureau <marc-andre.lureau@nokia.com>  Thu, 24 Jan 2008 16:28:34 +0200

pulseaudio (0.9.9-1) unstable; urgency=high

  * New Upstream Version.
  * Fixes CVE-2008-008: Assert that dropping permissions succeeds.
  * Priority high because it fixes a security issue.

 -- Sjoerd Simons <sjoerd@debian.org>  Thu, 24 Jan 2008 12:44:55 +0100

pulseaudio (0.9.8-2) unstable; urgency=low

  * Bump shlibs of libpulse and libpulse-browse. Upstream has started
    versioning symbols.
  * debian/p.../0005-Don-t-add-protocol-fields-introduced-in-version-12-w.patch
    - Added. Don't send fields/opcodes adding in protocol version 12 to
      clients using version 11. (Closes: #458556)
  * debian/p.../0006-Implement-opcodes-added-in-version-12-in-the-tunnel.patch
    - Added. Add dummy implementations of the opcodes added in protocol
    version 12.
  * debian/patches/0004-Force-module-tunnel-to-use-protocol-version-11.patch
    - Removed. Obsoleted by the two previous patches
  * debian/p.../0005-make-sure-to-create-.pulse-before-using-any-config.patch
    - Renamed to 0004-make-sure-to-create-.pulse-before-using-any-config.patch
  * debian/p.../0007-Change-config-to-not-fail-if-loading-of-esd-gconf-o.patch
    - Added. Don't fail to load if esd, gconf or x11-publish fail.
      (Closes: 456590, #456505)
  * debian/patches/0008-Fix-compilation-on-non-linux-platforms.patch
    - Added. Fixes compliation on non-linux platforms such as GNU/kFreeBSD.
    Thanks to Aurelien Jarno for the patch (Closes: #454197)

 -- Sjoerd Simons <sjoerd@debian.org>  Fri, 04 Jan 2008 16:12:27 +0100

pulseaudio (0.9.8-1) unstable; urgency=low

  [ CJ van den Berg ]
  * New upstream version.
  * debian/overrides/pulseaudio: Remove override for setuid-binary.
  * debian/control:
    + Change the priority of all -dbg packages to extra.
    + Stop recommending libao-pulse. libao2 has built-in pulseaudio support.
    + Make pulseaudio conflict libltdl3 < 1.5.24-1 (Closes: #451638)
    + Change XS-Vcs-* tags to Vcs-*.
    + Add libpulsecore5-dbg package.
    + Rename gstreamer plugin package in recommends.
    + Add Homepage field.
    + Bump libpulsecore so version number to 5.
    + Conflict with all pre libpulsecore split packages.
  * debian/patches/0002-Fix-pa_readlink-to-put-a-0-in-the-right-location.patch:
    - Dropped, merged upstream.
  * debian/p..s/0003-Define-__NR_eventfd-on-arm-if-it-wasn-t-defined-yet.patch:
    - Dropped, merged upstream.
  * debian/patches/0002-Double-esound-maximum-sample-size.patch:
    + Added, from Ubuntu.
  * debian/p..s/0003-fix-uploading-of-samples-into-PA.-Problem-discovered.patch:
    + Added, svn commit r2074 from upstream.
  * debian/patches/0004-Force-module-tunnel-to-use-protocol-version-11.patch:
    + Added, fixes protocol errors in module-tunnel.
  * debian/pa..es/0005-make-sure-to-create-.pulse-before-using-any-config.patch:
    + Added, fixes module-volume-restore so that volumes are restored across
      daemon restarts.
  * debian/pulseaudio.manpages: Add manpages default.pa.5, pulse-client.conf.5
      and pulse-daemon.conf.5
  * debian/pulseaudio-utils.manpages: Add manpages pabrowse.1, pacat.1,
      pacmd.1, pactl.1, padsp.1, paplay.1, pasuspender.1 and pax11publish.1
  * debian/pulseaudio.default: Add a description of the preferred method of
      running the daemon.

  [Daniel T Chen]
  * debian/control: Add lsb-base (>= 3) to pulseaudio's dependencies.
  * debian/pulseaudio.init: LSB-ify.

 -- CJ van den Berg <cj@vdbonline.com>  Thu, 22 Nov 2007 02:33:51 +0100

pulseaudio (0.9.7-3) unstable; urgency=low

  [ CJ van den Berg ]
  * debian/control: Add depends on -utils to -module-x11. (Closes: #450840)

  [ Sjoerd Simons ]
  * Set pulseaudio setuid in postinst if the permissions aren't overriden by
    dpkg-statoverride, instead of having the binary with suid perms in the deb

 -- Sjoerd Simons <sjoerd@debian.org>  Fri, 16 Nov 2007 18:41:28 +0100

pulseaudio (0.9.7-2) unstable; urgency=low

  * Use pulseaudio (<< 0.9.7) instead of pulseaudio (< 0.9.7) in
    -esound-compat
  * debian/patches/0002-Fix-pa_readlink-to-put-a-0-in-the-right-location.patch:
    + Added. Fix pa_readlink to put a \0 directly after the link string. Fixes
    issues with clients using the alsa compatibility layer
  * deb/patches/0003-Define-__NR_eventfd-on-arm-if-it-wasn-t-defined-yet.patch:
    + Added. Define __NR_eventfd. Fixes FTBS on arm, because libc6-dev does
    define SYS_eventfd but older versions of linux-libc-dev don't define
    __NR_eventfd yet.

 -- Sjoerd Simons <sjoerd@debian.org>  Sun, 04 Nov 2007 13:53:09 +0100

pulseaudio (0.9.7-1) unstable; urgency=low

  * New Upstream Version. (Closes: #446026, #436409)
  * Drop all patches. All patches are merged upstream.
  * debian/control:
    + Replace ${Source-Version} with ${binary:Version}.
    + Add XS-Vcs-* tags.
    + Conflict pulseaudio < 0.9.7 in -esound-compat due to moved manpage.
  * debian/rules:
    + Add list-missing to catch new modules
    + Remove all .la files.
  * debian/overrides/pulseaudio: Update libpulsecore so version.
  * debian/pulseaudio.install:
    + Add new module-default-device-restore.so.
    + Add new module-suspend-on-idle.so.
    + Add new module-remap-sink.so.
    + Add new module-ladspa-sink.so.
    - Remove module-oss-mmap.so, removed upstream.
  * debian/pulseaudio-module-x11.install: Add new module-x11-xsmp.so.
  * debian/pulseaudio-module-zeroconf.install: Add new module-zeroconf-
      discover.so.
  * debian/pulseaudio-utils.install: Add pasuspender utility.
  * debian/pulseaudio-esound-compat.links: Move esd link to pulseaudio-
      esound-compat.
  * debian/pulseaudio-esound-compat.manpages: Move esdcompat manpage to
      pulseaudio-esound-compat.
  * debian/libpulse0.shlibs: Add minimum version of 0.9.7 to libpulse0 shlibs.
  * debian/patches:
    + Added 0001-Set-ESD-socket-to-tmp-.esd-socket-to- match-up-with.patch

 -- CJ van den Berg <cj@vdbonline.com>  Wed, 31 Oct 2007 15:31:44 +0100

pulseaudio (0.9.6-2) unstable; urgency=low

  * debian/control:
    - Add -dbg packages.
    - Make libcap-dev and libasound-dev arch specific build deps.
    - Add recommends gnome-audio to pulseaudio-module-x11. (Closes: #437393)
    - Make pulseaudio-module-zeroconf recommend avahi-daemon.
    - Make pulseaudio-utils suggest avahi-daemon. (for pabrowse)
  * debian/rules:
    - Generate arch specific install files. (Closes: #430366)
    - Install init script to start at 25 and stop at 15. (Closes: #428046)
  * debian/overrides/pulseaudio: Update libpulsecore override to new
      soversion.
  * debian/copyright: Update e-mail address for Lennart Poettering.
  * debian/patches: Reformat patch series. Add two new patches.
    + 0003-Backported-padsp-improvements-from-upstream-trunk.patch
    + 0004-New-realtime-safe-and-transport-free-JACK-module.patch

 -- CJ van den Berg <cj@vdbonline.com>  Sun, 02 Sep 2007 20:22:19 +0200

pulseaudio (0.9.6-1) unstable; urgency=low

  * New Upstream Version.
    + Fix remote DOS vulnerabilities. (CVE-2007-1804)
    + Add support for suspended alsa sinks and sources.
    + Correct parameter handling in esdcompat. (Closes: #414355)
    + Handle ALSA frame size changes. (Closes: #423887)
    + Don't unload module-hal-detect if HAL doesn't report any devices.
             (Closes: #395893)
  * debian/patches: Remove all patches merged upstream.
    - 02_ifexists_else_endif.dpatch
    - 03_r1352_firefox_workaround.dpatch
    - 04_r1373_JavaSound_support.dpatch
    - 05_t28_wrong-endian-convert.dpatch
    - 06_pulseaudio-0.9.5-suspend.dpatch
  * debian/rules: Port to CDBS.
  * debian/patches: Rework patch series for quilt.
  * debian/control: Add libatomic-ops-dev to Build-Depends.

 -- CJ van den Berg <cj@vdbonline.com>  Mon, 28 May 2007 00:53:28 +0200

pulseaudio (0.9.5-7) unstable; urgency=low

  * debian/control: Make pulseaudio-module-hal depend on hal, not just
    libhal. (Closes: #411501)

 -- CJ van den Berg <cj@vdbonline.com>  Mon, 19 Feb 2007 22:11:48 +0100

pulseaudio (0.9.5-6) unstable; urgency=low

  * debian/patches/06_pulseaudio-0.9.5-suspend.dpatch:
    + Added. Handle -ESTRPIPE correctly.  Allows pulseaudio to survive suspend
      operations on ALSA devices (e.g. s2disk). Thanks to Tobias Diedrich.
      (Closes: #406768)

 -- CJ van den Berg <cj@vdbonline.com>  Mon, 12 Feb 2007 11:24:50 +0100

pulseaudio (0.9.5-5) unstable; urgency=low

  * debian/control: Make Build-deps more specific. (Closes: #401111)
  * debian/pulseaudio.init: Make sure files in /var/run/pulse exist before
      calling chown and chmod. (Closes: #405869)

 -- CJ van den Berg <cj@vdbonline.com>  Mon,  8 Jan 2007 23:02:53 +0100

pulseaudio (0.9.5-4) unstable; urgency=low

  * Add comment about resampling methods and CPU consumption to
    README.Debian (Closes: #391455)
  * debian/patches/03_r1352_firefox_workaround.dpatch:
    + Added. Fix padsp to work with firefox. Patch created from
      SVN revision 1352.
  * debian/patches/04_r1373_JavaSound_support.dpatch:
    + Added. Fix padsp to work with JavaSound. Patch created from
      SVN revision 1373.
  * debian/patches/05_t28_wrong-endian-convert.dpatch:
    + Added. Add additional sample conversions to sconv.c to support
      BE <-> LE network audio.
      Patch from http://www.pulseaudio.org/ticket/28

 -- CJ van den Berg <cj@vdbonline.com>  Wed, 18 Oct 2006 23:10:47 +0200

pulseaudio (0.9.5-3) unstable; urgency=low

  * Add support for .ifexists configuration directive.
  * Make default.pa use ifexists when loading optional modules.
  * Recommend instead of Depend on pulseaudio-module-hal. (Closes: #391232)
  * Recommend libasound2-plugins instead of -plugins-pulse. (Closes: #391254)

 -- CJ van den Berg <cj@vdbonline.com>  Fri,  6 Oct 2006 01:12:05 +0200

pulseaudio (0.9.5-2) unstable; urgency=low

  * Add myself to uploaders
  * Put libpulse-dev and libpulse0 in the right sections.

 -- Sjoerd Simons <sjoerd@debian.org>  Tue,  3 Oct 2006 15:49:12 +0200

pulseaudio (0.9.5-1) unstable; urgency=low

  * Initial release (Closes: #378626)

 -- CJ van den Berg <cj@vdbonline.com>  Mon, 28 Aug 2006 00:31:10 +0200<|MERGE_RESOLUTION|>--- conflicted
+++ resolved
@@ -1,10 +1,3 @@
-<<<<<<< HEAD
-pulseaudio (0.9.15-1maemo44+0m5+0cssu4+thumb0) unstable; urgency=low
-
-  * Thumb2 compile
-
- -- Ivaylo Dimitrov <freemangordon@abv.bg>  Fri, 11 Jan 2013 16:57:50 +0200
-=======
 pulseaudio (0.9.15-1maemo44+0m5+0cssu5) unstable; urgency=low
 
   * Update patch 0204-pa-protocol-version.patch
@@ -14,7 +7,12 @@
     Report version 15 in module-tunnel (it is not used on maemo)
 
  -- Pali Rohár <pali.rohar@gmail.com>  Sun, 27 Oct 2013 19:58:01 +0100
->>>>>>> 48d33601
+
+pulseaudio (0.9.15-1maemo44+0m5+0cssu4+thumb0) unstable; urgency=low
+
+  * Thumb2 compile
+
+ -- Ivaylo Dimitrov <freemangordon@abv.bg>  Fri, 11 Jan 2013 16:57:50 +0200
 
 pulseaudio (0.9.15-1maemo44+0m5+0cssu4) unstable; urgency=low
 
