<<<<<<< HEAD
pulseaudio (0.9.9-1maemo3) unstable; urgency=low

  * Remove libsamplerate, the Sekret Rabbit code, for good on maemo.

 -- Marc-Andre Lureau <marc-andre.lureau@nokia.com>  Thu, 14 Feb 2008 15:21:49 +0200

pulseaudio (0.9.9-1maemo2) unstable; urgency=low

  * Add Kernel helper atomic operations for arm based Linux

 -- Jyri Sarha <jyri.sarha@nokia.com>  Wed, 6 Feb 2008 15:59:10 +0200

pulseaudio (0.9.9-1maemo1) unstable; urgency=low

  * maemo port.
  * Lower compat and debhelper to version 4.
  * Add libltdl3-dev >= 1.5.24 to satisfy scratchbox!
  * Remove build depedency (using [!armel]!)
  * Remove avahi stuffs (browse module, pabrowse..)
  * debian/pulseaudio.postinst:
    + use groupadd and useradd instead of debian adduser tools.
  * Add maemo omap2 dsp.

 -- Marc-Andre Lureau <marc-andre.lureau@nokia.com>  Thu, 24 Jan 2008 16:28:34 +0200
=======
pulseaudio (0.9.9-2) UNRELEASED; urgency=low

  [ Petter Reinholdtsen ]
  * debian/pulseaudio.init: Fix problems with LSB header in init.d script.
      (Closes: #470934)

 -- CJ van den Berg <cj@vdbonline.com>  Fri, 14 Mar 2008 21:50:26 +0100
>>>>>>> 120feeb3

pulseaudio (0.9.9-1) unstable; urgency=high

  * New Upstream Version.
  * Fixes CVE-2008-008: Assert that dropping permissions succeeds.
  * Priority high because it fixes a security issue.

 -- Sjoerd Simons <sjoerd@debian.org>  Thu, 24 Jan 2008 12:44:55 +0100

pulseaudio (0.9.8-2) unstable; urgency=low

  * Bump shlibs of libpulse and libpulse-browse. Upstream has started
    versioning symbols.
  * debian/p.../0005-Don-t-add-protocol-fields-introduced-in-version-12-w.patch
    - Added. Don't send fields/opcodes adding in protocol version 12 to
      clients using version 11. (Closes: #458556)
  * debian/p.../0006-Implement-opcodes-added-in-version-12-in-the-tunnel.patch
    - Added. Add dummy implementations of the opcodes added in protocol
    version 12.
  * debian/patches/0004-Force-module-tunnel-to-use-protocol-version-11.patch
    - Removed. Obsoleted by the two previous patches
  * debian/p.../0005-make-sure-to-create-.pulse-before-using-any-config.patch
    - Renamed to 0004-make-sure-to-create-.pulse-before-using-any-config.patch
  * debian/p.../0007-Change-config-to-not-fail-if-loading-of-esd-gconf-o.patch
    - Added. Don't fail to load if esd, gconf or x11-publish fail.
      (Closes: 456590, #456505)
  * debian/patches/0008-Fix-compilation-on-non-linux-platforms.patch
    - Added. Fixes compliation on non-linux platforms such as GNU/kFreeBSD.
    Thanks to Aurelien Jarno for the patch (Closes: #454197)

 -- Sjoerd Simons <sjoerd@debian.org>  Fri, 04 Jan 2008 16:12:27 +0100

pulseaudio (0.9.8-1) unstable; urgency=low

  [ CJ van den Berg ]
  * New upstream version.
  * debian/overrides/pulseaudio: Remove override for setuid-binary.
  * debian/control:
    + Change the priority of all -dbg packages to extra.
    + Stop recommending libao-pulse. libao2 has built-in pulseaudio support.
    + Make pulseaudio conflict libltdl3 < 1.5.24-1 (Closes: #451638)
    + Change XS-Vcs-* tags to Vcs-*.
    + Add libpulsecore5-dbg package.
    + Rename gstreamer plugin package in recommends.
    + Add Homepage field.
    + Bump libpulsecore so version number to 5.
    + Conflict with all pre libpulsecore split packages.
  * debian/patches/0002-Fix-pa_readlink-to-put-a-0-in-the-right-location.patch:
    - Dropped, merged upstream.
  * debian/p..s/0003-Define-__NR_eventfd-on-arm-if-it-wasn-t-defined-yet.patch:
    - Dropped, merged upstream.
  * debian/patches/0002-Double-esound-maximum-sample-size.patch:
    + Added, from Ubuntu.
  * debian/p..s/0003-fix-uploading-of-samples-into-PA.-Problem-discovered.patch:
    + Added, svn commit r2074 from upstream.
  * debian/patches/0004-Force-module-tunnel-to-use-protocol-version-11.patch:
    + Added, fixes protocol errors in module-tunnel.
  * debian/pa..es/0005-make-sure-to-create-.pulse-before-using-any-config.patch:
    + Added, fixes module-volume-restore so that volumes are restored across
      daemon restarts.
  * debian/pulseaudio.manpages: Add manpages default.pa.5, pulse-client.conf.5
      and pulse-daemon.conf.5
  * debian/pulseaudio-utils.manpages: Add manpages pabrowse.1, pacat.1,
      pacmd.1, pactl.1, padsp.1, paplay.1, pasuspender.1 and pax11publish.1
  * debian/pulseaudio.default: Add a description of the preferred method of
      running the daemon.

  [Daniel T Chen]
  * debian/control: Add lsb-base (>= 3) to pulseaudio's dependencies.
  * debian/pulseaudio.init: LSB-ify.

 -- CJ van den Berg <cj@vdbonline.com>  Thu, 22 Nov 2007 02:33:51 +0100

pulseaudio (0.9.7-3) unstable; urgency=low

  [ CJ van den Berg ]
  * debian/control: Add depends on -utils to -module-x11. (Closes: #450840)

  [ Sjoerd Simons ]
  * Set pulseaudio setuid in postinst if the permissions aren't overriden by
    dpkg-statoverride, instead of having the binary with suid perms in the deb

 -- Sjoerd Simons <sjoerd@debian.org>  Fri, 16 Nov 2007 18:41:28 +0100

pulseaudio (0.9.7-2) unstable; urgency=low

  * Use pulseaudio (<< 0.9.7) instead of pulseaudio (< 0.9.7) in
    -esound-compat
  * debian/patches/0002-Fix-pa_readlink-to-put-a-0-in-the-right-location.patch:
    + Added. Fix pa_readlink to put a \0 directly after the link string. Fixes
    issues with clients using the alsa compatibility layer
  * deb/patches/0003-Define-__NR_eventfd-on-arm-if-it-wasn-t-defined-yet.patch:
    + Added. Define __NR_eventfd. Fixes FTBS on arm, because libc6-dev does
    define SYS_eventfd but older versions of linux-libc-dev don't define
    __NR_eventfd yet.

 -- Sjoerd Simons <sjoerd@debian.org>  Sun, 04 Nov 2007 13:53:09 +0100

pulseaudio (0.9.7-1) unstable; urgency=low

  * New Upstream Version. (Closes: #446026, #436409)
  * Drop all patches. All patches are merged upstream.
  * debian/control:
    + Replace ${Source-Version} with ${binary:Version}.
    + Add XS-Vcs-* tags.
    + Conflict pulseaudio < 0.9.7 in -esound-compat due to moved manpage.
  * debian/rules:
    + Add list-missing to catch new modules
    + Remove all .la files.
  * debian/overrides/pulseaudio: Update libpulsecore so version.
  * debian/pulseaudio.install:
    + Add new module-default-device-restore.so.
    + Add new module-suspend-on-idle.so.
    + Add new module-remap-sink.so.
    + Add new module-ladspa-sink.so.
    - Remove module-oss-mmap.so, removed upstream.
  * debian/pulseaudio-module-x11.install: Add new module-x11-xsmp.so.
  * debian/pulseaudio-module-zeroconf.install: Add new module-zeroconf-
      discover.so.
  * debian/pulseaudio-utils.install: Add pasuspender utility.
  * debian/pulseaudio-esound-compat.links: Move esd link to pulseaudio-
      esound-compat.
  * debian/pulseaudio-esound-compat.manpages: Move esdcompat manpage to
      pulseaudio-esound-compat.
  * debian/libpulse0.shlibs: Add minimum version of 0.9.7 to libpulse0 shlibs.
  * debian/patches:
    + Added 0001-Set-ESD-socket-to-tmp-.esd-socket-to- match-up-with.patch

 -- CJ van den Berg <cj@vdbonline.com>  Wed, 31 Oct 2007 15:31:44 +0100

pulseaudio (0.9.6-2) unstable; urgency=low

  * debian/control:
    - Add -dbg packages.
    - Make libcap-dev and libasound-dev arch specific build deps.
    - Add recommends gnome-audio to pulseaudio-module-x11. (Closes: #437393)
    - Make pulseaudio-module-zeroconf recommend avahi-daemon.
    - Make pulseaudio-utils suggest avahi-daemon. (for pabrowse)
  * debian/rules:
    - Generate arch specific install files. (Closes: #430366)
    - Install init script to start at 25 and stop at 15. (Closes: #428046)
  * debian/overrides/pulseaudio: Update libpulsecore override to new
      soversion.
  * debian/copyright: Update e-mail address for Lennart Poettering.
  * debian/patches: Reformat patch series. Add two new patches.
    + 0003-Backported-padsp-improvements-from-upstream-trunk.patch
    + 0004-New-realtime-safe-and-transport-free-JACK-module.patch

 -- CJ van den Berg <cj@vdbonline.com>  Sun, 02 Sep 2007 20:22:19 +0200

pulseaudio (0.9.6-1) unstable; urgency=low

  * New Upstream Version.
    + Fix remote DOS vulnerabilities. (CVE-2007-1804)
    + Add support for suspended alsa sinks and sources.
    + Correct parameter handling in esdcompat. (Closes: #414355)
    + Handle ALSA frame size changes. (Closes: #423887)
    + Don't unload module-hal-detect if HAL doesn't report any devices.
             (Closes: #395893)
  * debian/patches: Remove all patches merged upstream.
    - 02_ifexists_else_endif.dpatch
    - 03_r1352_firefox_workaround.dpatch
    - 04_r1373_JavaSound_support.dpatch
    - 05_t28_wrong-endian-convert.dpatch
    - 06_pulseaudio-0.9.5-suspend.dpatch
  * debian/rules: Port to CDBS.
  * debian/patches: Rework patch series for quilt.
  * debian/control: Add libatomic-ops-dev to Build-Depends.

 -- CJ van den Berg <cj@vdbonline.com>  Mon, 28 May 2007 00:53:28 +0200

pulseaudio (0.9.5-7) unstable; urgency=low

  * debian/control: Make pulseaudio-module-hal depend on hal, not just
    libhal. (Closes: #411501)

 -- CJ van den Berg <cj@vdbonline.com>  Mon, 19 Feb 2007 22:11:48 +0100

pulseaudio (0.9.5-6) unstable; urgency=low

  * debian/patches/06_pulseaudio-0.9.5-suspend.dpatch:
    + Added. Handle -ESTRPIPE correctly.  Allows pulseaudio to survive suspend
      operations on ALSA devices (e.g. s2disk). Thanks to Tobias Diedrich.
      (Closes: #406768)

 -- CJ van den Berg <cj@vdbonline.com>  Mon, 12 Feb 2007 11:24:50 +0100

pulseaudio (0.9.5-5) unstable; urgency=low

  * debian/control: Make Build-deps more specific. (Closes: #401111)
  * debian/pulseaudio.init: Make sure files in /var/run/pulse exist before
      calling chown and chmod. (Closes: #405869)

 -- CJ van den Berg <cj@vdbonline.com>  Mon,  8 Jan 2007 23:02:53 +0100

pulseaudio (0.9.5-4) unstable; urgency=low

  * Add comment about resampling methods and CPU consumption to
    README.Debian (Closes: #391455)
  * debian/patches/03_r1352_firefox_workaround.dpatch:
    + Added. Fix padsp to work with firefox. Patch created from
      SVN revision 1352.
  * debian/patches/04_r1373_JavaSound_support.dpatch:
    + Added. Fix padsp to work with JavaSound. Patch created from
      SVN revision 1373.
  * debian/patches/05_t28_wrong-endian-convert.dpatch:
    + Added. Add additional sample conversions to sconv.c to support
      BE <-> LE network audio.
      Patch from http://www.pulseaudio.org/ticket/28

 -- CJ van den Berg <cj@vdbonline.com>  Wed, 18 Oct 2006 23:10:47 +0200

pulseaudio (0.9.5-3) unstable; urgency=low

  * Add support for .ifexists configuration directive.
  * Make default.pa use ifexists when loading optional modules.
  * Recommend instead of Depend on pulseaudio-module-hal. (Closes: #391232)
  * Recommend libasound2-plugins instead of -plugins-pulse. (Closes: #391254)

 -- CJ van den Berg <cj@vdbonline.com>  Fri,  6 Oct 2006 01:12:05 +0200

pulseaudio (0.9.5-2) unstable; urgency=low

  * Add myself to uploaders
  * Put libpulse-dev and libpulse0 in the right sections.

 -- Sjoerd Simons <sjoerd@debian.org>  Tue,  3 Oct 2006 15:49:12 +0200

pulseaudio (0.9.5-1) unstable; urgency=low

  * Initial release (Closes: #378626)

 -- CJ van den Berg <cj@vdbonline.com>  Mon, 28 Aug 2006 00:31:10 +0200
<|MERGE_RESOLUTION|>--- conflicted
+++ resolved
@@ -1,4 +1,17 @@
-<<<<<<< HEAD
+pulseaudio (0.9.9-2maemo1) UNRELEASED; urgency=low
+
+  * UNRELEASED.
+
+ -- Marc-Andre Lureau <marc-andre.lureau@nokia.com>  Mon, 17 Mar 2008 19:27:37 +0200
+
+pulseaudio (0.9.9-2) UNRELEASED; urgency=low
+
+  [ Petter Reinholdtsen ]
+  * debian/pulseaudio.init: Fix problems with LSB header in init.d script.
+      (Closes: #470934)
+
+ -- CJ van den Berg <cj@vdbonline.com>  Fri, 14 Mar 2008 21:50:26 +0100
+
 pulseaudio (0.9.9-1maemo3) unstable; urgency=low
 
   * Remove libsamplerate, the Sekret Rabbit code, for good on maemo.
@@ -23,15 +36,6 @@
   * Add maemo omap2 dsp.
 
  -- Marc-Andre Lureau <marc-andre.lureau@nokia.com>  Thu, 24 Jan 2008 16:28:34 +0200
-=======
-pulseaudio (0.9.9-2) UNRELEASED; urgency=low
-
-  [ Petter Reinholdtsen ]
-  * debian/pulseaudio.init: Fix problems with LSB header in init.d script.
-      (Closes: #470934)
-
- -- CJ van den Berg <cj@vdbonline.com>  Fri, 14 Mar 2008 21:50:26 +0100
->>>>>>> 120feeb3
 
 pulseaudio (0.9.9-1) unstable; urgency=high
 
