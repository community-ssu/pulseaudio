--- conflicted
+++ resolved
@@ -1,5 +1,4 @@
-<<<<<<< HEAD
-pulseaudio (0.9.8-2maemo1) unstable; urgency=low
+pulseaudio (0.9.9-1maemo1) unstable; urgency=low
 
   * maemo port.
   * Lower compat and debhelper to version 4.
@@ -10,8 +9,8 @@
     + use groupadd and useradd instead of debian adduser tools.
   * Add maemo omap2 dsp.
 
- -- Marc-Andre Lureau <marc-andre.lureau@nokia.com>  Tue, 04 Dec 2007 17:31:27 +0100
-=======
+ -- Marc-Andre Lureau <marc-andre.lureau@nokia.com>  Thu, 24 Jan 2008 16:28:34 +0200
+
 pulseaudio (0.9.9-1) unstable; urgency=high
 
   * New Upstream Version.
@@ -19,7 +18,6 @@
   * Priority high because it fixes a security issue.
 
  -- Sjoerd Simons <sjoerd@debian.org>  Thu, 24 Jan 2008 12:44:55 +0100
->>>>>>> db14a64b
 
 pulseaudio (0.9.8-2) unstable; urgency=low
 
