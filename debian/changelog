<<<<<<< HEAD
pulseaudio (0.9.15~test5-0maemo4) UNSTABLE; urgency=low

  * Rebased on top of 5e1197207637bd459b09af8d7e374a44174d1403
  * Various bluetooth fixes (new A2DP loop, check connected state before
    switching profile, volume support back on HSP, delayed
    initialization, new #NOKIA define for SCO over PCM).

 -- Maemo Multimedia <multimedia@maemo.org>  Tue, 31 Mar 2009 13:23:25 +0300

pulseaudio (0.9.15~test5-0maemo3) unstable; urgency=low

  * Turn CPU watchdog off
    - This is a dangerous change, but DVFS dont work without it
  * Change alternate number of fragments for alsa source old to 4 from 2
    - Having more fragments for capture does not add latency

 -- Maemo Multimedia <multimedia@maemo.org>  Fri, 27 Mar 2009 16:06:34 +0200

pulseaudio (0.9.15~test5-0maemo2) unstable; urgency=low

  * Volume and bluetooth fixes.
  * Use 10ms * 4 buffers.

 -- Maemo Multimedia <multimedia@maemo.org>  Fri, 20 Mar 2009 12:32:34 +0200

pulseaudio (0.9.15~test5-0maemo1) unstable; urgency=low

  * Rebase on -test5.
  * Merge with debian/master.

 -- Maemo Multimedia <multimedia@maemo.org>  Wed, 18 Mar 2009 15:46:41 +0200

pulseaudio (0.9.15~test5-1) UNRELEASED; urgency=low
=======
pulseaudio (0.9.15~test5-1) experimental; urgency=low
>>>>>>> 4048c0d7

  * New Upstream Version
  * debian/copyright: Updated
  * debian/control: Build-Depends on libltdl7-dev
  * debian/control: Build-Depends on libasound2-dev (>= 1.0.19)
  * debian/rules: Use git format-patch instead of git-format-patch
  * debian/patches/0001-load-module-gconf-earlier.patch:
    - Removed. Merged upstream
  * debian/pulseaudio.install: Update for new modules
  * debian/pulseaudio-module-x11.install: Update for new modules
  * Move libpulscore into the pulseaudio package
  * debian/pulseaudio-module-bluetooth.install: Add the bluetooth-util module
    library
  * debian/pulseaudio.install: Add new modules
  * debian/control: Add bulid-depends on libgtk2.0-dev and libxtst-dev
  * debian/pulseaudio.shlibs, debian/libpulse0.shlibs: Update shlib files
  * debian/pulseaudio.install: Add liboss-util.so oss module helper library
  * debian/control, debian/pulseaudio-module-raop.install: Add RAOP module

 -- Sjoerd Simons <sjoerd@debian.org>  Sun, 22 Mar 2009 23:06:50 +0000

pulseaudio (0.9.14-2) unstable; urgency=low

  [ Sjoerd Simons ]
  * Build against libcap2-dev (Closes: #489060)
  * Bump shlibs of libpulse0 (Closes: #514645)
  * Bump soname of libpulsecore to 9
  * Wait up to 5 seconds for pulseaudio to stop. Fix suggested by Aron Griffis
    (Closes: #488754, #498457)
  * Don't put stop links in rc0 and rc6. Pulse doens't really need it. Patch
    supplied by James Westby (Closes: #494959)
  * Make the start option of the init script report the right status. Fix
    suggested by Aron Griffis (Closes: #488752)
  * Use per user esound sockets instead of a single one for all users

  [ Baptiste Mille-Mathias ]
  * debian/control:
    - create a separate package for bluetooth module (Closes: #513832)
  * debian/pulseaudio-module-bluetooth.install
    - put files for the separate bluetooth module package
  * debian/pulseaudio.install
    - remove files of the separate bluetooth module package

  [ Sjoerd Simons ]
  * debian/control: Don't build the bluetooth module on non-linux systems
    (Closes: #502837)
  * debian/control: Make the bluetooth module conflict with older pulseaudio
    versions
  * Update standards version, no changes needed
  * debian/copyright: Big update

 -- Sjoerd Simons <sjoerd@debian.org>  Sun, 01 Mar 2009 15:53:27 +0000

pulseaudio (0.9.14-1) experimental; urgency=low

  * New Upstream Version
  * 0002-load-module-gconf-earlier.patch renamed to
    0001-load-module-gconf-earlier.patch and updated
  * 0001-Fix-library-search-path-to-include-lib-and-usr-lib.patch
    - Removed, no longer applicable
  * 0003-make-sure-to-use-64bit-rounding-even-on-32bit-machin.patch
    - Removed, fixed upstream
  * 0004-properly-remove-dbus-matches-an-filters-when-unloadi.patch
    - Removed, fixed upstream
  * debian/patches/series
    - Updated

 -- Sjoerd Simons <sjoerd@debian.org>  Sun, 01 Feb 2009 12:47:55 +0000

pulseaudio (0.9.13-2) experimental; urgency=low

  * Rename libpulsecore5 to libpulsecore8 to correctly reflect the soname
    (Closes: #503612)
  * 0003-make-sure-to-use-64bit-rounding-even-on-32bit-machin.patch
    - Fix rounding errors on 32 bit machines. From upstream git
  * 0004-properly-remove-dbus-matches-an-filters-when-unloadi.patch
    - Properly remove dbus filters when unloading the bluetooth module
  * 0005-Fix-two-typos-that-broke-tunnels.patch
    - Fix tunnels. From upstream git

 -- Sjoerd Simons <sjoerd@debian.org>  Sun, 16 Nov 2008 18:13:05 +0000

pulseaudio (0.9.15~git20090219-0maemo2) unstable; urgency=low

  * Try to reduce poll() usage significantly during load.

 -- Maemo Multimedia <multimedia@maemo.org>  Tue, 03 Mar 2009 18:27:50 +0200

pulseaudio (0.9.15~git20090219-0maemo1) unstable; urgency=low

  * Earphone is not working with this release.
  * debian/pulseaudio.upstart:
    + Still run on ACT_DEAD.
  * debian/pulseaudio.install, debian/default.pa.maemo:
    + Add module-augment-proprties
    + Add module-card-restore
    + Add module-esound-protocol
  * debian/pulseaudio-module-extra.install:
    + Add module-cork-music-on-phone, not useful in maemo, since we have a
      full-fledged module for that.
  * debian/default.pa.maemo:
    + Overall cleaning, to make it usable with regular x86 desktop.
  * debian/rules:
    + Remove broken -ftree-vectorize.
    + Add --disable-legacy-runtime-dir. Fixes NB#101620
  * debian/pulseaudio.upstart:
    + Revert back TMPDIR=/var/run, it causes too much issue yet.
  * Lower pool usage to 16MB (experimental try for 96692).
  * Remove pulseaudio-esound-compat (dropped esound compatibility).

 -- Maemo Multimedia <multimedia@maemo.org>  Tue, 03 Mar 2009 14:45:20 +0200

pulseaudio (0.9.15~git20090203-0maemo1) unstable; urgency=low

  * Use TMPDIR=/var/run. Fixes NB#100291.

 -- Maemo Multimedia <multimedia@maemo.org>  Tue, 03 Feb 2009 17:09:51 +0200

pulseaudio (0.9.15~git20090113-0maemo1) unstable; urgency=low

  * Rebased on upstream git 0.9.15, since 0.9.14, released today, does not
    contains Bluez fixes and so forth.
  * Disable locale support. Fixes: NB#94144
  * Ship a system upstart script, and disable user auto-spawning. Fixes NB#98840
  * Add module-card-restore in pulseaudio-module-extra package.
  * Move module-combine in pulseaudio package.
  * Disable X11 dependency.
  * Remove flat-volume temporarily (in core next release).
  * Remove default sink.music to pass integration before next release with
    music module.

 -- Maemo Multimedia <multimedia@maemo.org>  Wed, 21 Jan 2009 16:45:03 +0200

pulseaudio (0.9.14~git20090107-0maemo1) unstable; urgency=low

  * Rebased on upstream git for Bluez API changes.
  * debian/control:
    + Remove libltdl3-dev and bump libbluetooth3-dev dependency
  * debian/pulseaudio.install, debian/pulseaudio-module-extra.install,
    debian/pulseaudio-module-x11.install, debian/pulseaudio-dev.install:
    + Removed libraries from usr/lib/pulse-*/modules/lib, which have been
      merged in libpulsecommon and libpulsecore.
  * debian/libpulse-dev.install:
    + Removed static .a library.

 -- Maemo Multimedia <multimedia@maemo.org>  Wed, 07 Jan 2009 11:57:20 +0200

pulseaudio (0.9.13git~20081020-0maemo9) unstable; urgency=low

  * debian/default.pa.maemo:
    + Add a null source "source.null" at 8kHz mono.
    + Renamed module eap to music.
  * More friendly patch series.

 -- Maemo Multimedia <multimedia@maemo.org>  Thu, 04 Dec 2008 18:41:08 +0200

pulseaudio (0.9.13git~20081020-0maemo8) unstable; urgency=low

  * debian/default.pa.maemo:
    + Change to 2 fragments, use alternative confiuration sink/src.
    + Move policy enforcement loading to the end.
    + Add a null sink "sink.null".

 -- Maemo Multimedia <multimedia@maemo.org>  Fri, 14 Nov 2008 16:47:34 +0200

pulseaudio (0.9.13git~20081020-0maemo7) unstable; urgency=low

  * Use speex-fixed-2, now that we have a speex NEON-enabled resampler.

 -- Maemo Multimedia <multimedia@maemo.org>  Tue, 11 Nov 2008 21:51:35 +0200

pulseaudio (0.9.13git~20081020-0maemo6) unstable; urgency=low

  * debian/patches:
    + Add virtual_volume on sink
    + Only transfer full periods in module-alsa-sink-old and
      module-alsa-source-old.
  * debian/default.pa.maemo:
    + Set default sink to music, and source to voice.
  * Change maintainer to Maemo Multimedia <multimedia@maemo.org>

 -- Maemo Multimedia <multimedia@maemo.org>  Wed, 05 Nov 2008 15:43:40 +0200

pulseaudio (0.9.13git~20081020-0maemo5) unstable; urgency=low

  * Update git command to use non-dash version for git 1.6.
  * Update patch series with the sink/source properties hooks patches.

 -- Maemo Multimedia <multimedia@maemo.org>  Mon, 03 Nov 2008 19:14:00 +0200

pulseaudio (0.9.13git~20081020-0maemo4) unstable; urgency=low

  * Fix location of pulsecore-config.h

 -- Marc-Andre Lureau <marcandre.lureau@gmail.com>  Fri, 24 Oct 2008 13:34:28 +0300

pulseaudio (0.9.13git~20081020-0maemo3) unstable; urgency=low

  * Add pulsecore/pulsecore-config.h from config.h (very dangerous!)
  * Remove null-sink, it's no longer needed.
  * Uncomment flat-module.

 -- Marc-Andre Lureau <marcandre.lureau@gmail.com>  Thu, 23 Oct 2008 18:39:38 +0300

pulseaudio (0.9.13git~20081020-0maemo2) unstable; urgency=low

  * debian/patches/0008-Fix-a-crash-for-special-loop-case.patch:
    + Add a fix for sink-input loop case.

 -- Marc-Andre Lureau <marcandre.lureau@gmail.com>  Mon, 20 Oct 2008 15:53:42 +0300

pulseaudio (0.9.13git~20081020-0maemo1) unstable; urgency=low

  * Import d6750583, which has few bluetooth fixes.
  * Comment out flat-volume, which conflict with policy atm.
  * Add a null sink for policy convenience.
  * Load policy module at first.
  * Remove policy module from this PulseAudio packaging, it is now
    packaged sperately.
  * Do not start PulseAudio under scratchbox, people are complaining.

 -- Marc-Andre Lureau <marcandre.lureau@gmail.com>  Mon, 20 Oct 2008 13:10:06 +0300

pulseaudio (0.9.13git~20081010-0maemo1) unstable; urgency=low

  * Import 8e3e88df, which has flat-volume.

 -- Marc-Andre Lureau <marcandre.lureau@gmail.com>  Fri, 10 Oct 2008 17:18:25 +0300

pulseaudio (0.9.13-0maemo1) unstable; urgency=low

  * New Upstream Release

 -- Marc-Andre Lureau <marcandre.lureau@gmail.com>  Mon, 06 Oct 2008 15:42:58 +0300

pulseaudio (0.9.12git~20080930-0maemo2) unstable; urgency=low

  * Load module-policy-enforcement currently fails to load.

 -- Marc-Andre Lureau <marcandre.lureau@gmail.com>  Thu, 02 Oct 2008 20:42:39 +0300

pulseaudio (0.9.12git~20080930-0maemo1) unstable; urgency=low

  * Import new version from git a84b72bf...
    + It should fix the automatic configuration of bluetooth devices
  * Include module-policy-enforcement.
  * default.pa.maemo:
    + Load module-policy-enforcement
    + Load module-simple-protocol-unix (used by Flash)
    + Change number of fragments to 4
    + Load module-suspend-on-idle
  * Include pulsecore.pc from Ismo in pulseaudio-dev.
  * Include suspend patch workaround.

 -- Marc-Andre Lureau <marcandre.lureau@gmail.com>  Tue, 30 Sep 2008 12:03:06 +0300

pulseaudio (0.9.12git~20080915-0maemo2) unstable; urgency=low

  * control, pulseaudio.install, pulseaudio-module-extra.install:
    + Move some unused module to pulseaudio-module-extra package
  * default.pa.maemo:
    + Update configuration file.
  * debian/rules:
    + use --disable-per-user-esound-socket to create /tmp/.esd/socket

 -- Marc-Andre Lureau <marcandre.lureau@gmail.com>  Fri, 26 Sep 2008 20:41:39 +0300

pulseaudio (0.9.12git~20080915-0maemo1) unstable; urgency=low

  * Imported git version 618873, including 0.9.12 + Bluez + fix.

 -- Marc-Andre Lureau <marcandre.lureau@gmail.com>  Wed, 24 Sep 2008 17:39:28 +0300

pulseaudio (0.9.11-0maemo5) unstable; urgency=low

  * Add missing system.pa, now should start fine.
  * debian/default.pa.maemo:
    + Add Jyri configuration

 -- Marc-Andre Lureau <marcandre.lureau@gmail.com>  Fri, 12 Sep 2008 15:48:44 +0300

pulseaudio (0.9.11-0maemo4) unstable; urgency=low

  * pulseaudio-dev depends on pulseaudio (for modules library)
  * remove adduser depedency on x86.
  * add libatomic-ops-dev dependency to pulseaudio-dev on x86.

 -- Marc-Andre Lureau <marcandre.lureau@gmail.com>  Thu, 11 Sep 2008 16:26:05 +0300

pulseaudio (0.9.11-0maemo3) unstable; urgency=low

  [ Jyri Sarha ]
  * pulseaudio-dev.install:
    + install pulscore/*.h in /usr/include/pulsecore
    + install modules*-util.h in /usr/include/pulsecore/modules

  [ Marc-Andre Lureau ]
  * pulseaudio.install, pulseaudio-module-hal.install:
    + move libdbus-util.so to pulseaudio package.
  * default.pa.maemo:
    + updates according to Jyri voice configuration.

 -- Marc-Andre Lureau <marcandre.lureau@gmail.com>  Mon, 08 Sep 2008 16:49:48 +0300

pulseaudio (0.9.11-0maemo2) unstable; urgency=low

  * Add missing alsa-source-old.

 -- Marc-Andre Lureau <marcandre.lureau@gmail.com>  Thu, 04 Sep 2008 17:17:28 +0300

pulseaudio (0.9.11-0maemo1) unstable; urgency=low

  * New Upstream Version
  * Start the PulseAudio sound server in system mode.
  * Use custom maemo configuration files.
  * Give "user" pulse-access permissions.

 -- Marc-Andre Lureau <marcandre.lureau@gmail.com>  Wed, 30 Jul 2008 16:51:10 +0300

pulseaudio (0.9.11~git8885dd-0maemo1) unstable; urgency=low

  * Import git master 8885dd (0.9.11).
  * Add me as Maintainer, and move Debian maitainer to the
    XSBC-Original-Maintainer.
  * Update libpulsecore SOVERSION to 6 (oups)

 -- Marc-Andre Lureau <marcandre.lureau@gmail.com>  Thu, 26 Jun 2008 19:59:34 +0300

pulseaudio (0.9.11~svn2521-0maemo1) unstable; urgency=low

  * Import trunk r2521.
  * Add pulseaudio-module-dev packaging pulsecore headers.
  * bootstrap during build (svn version).
  * Added libgdbm-dev build dependency required by module-restore.
  * Put Marc-Andre Lureau as a maemo Maintainer.

 -- Marc-Andre Lureau <marc-andre.lureau@nokia.com>  Thu, 12 Jun 2008 18:24:39 +0300

pulseaudio (0.9.10-2maemo1) unstable; urgency=low

  * Debian update.

 -- Marc-Andre Lureau <marc-andre.lureau@nokia.com>  Wed, 04 Jun 2008 16:21:08 +0300

pulseaudio (0.9.13-1) experimental; urgency=low

  [ Bas Zoetekouw ]
  * debian/control: Build-Depend on libasound2-dev (>= 1.0.17)
  * debian/pulseaudio-module-x11.install: No longer install an xdg autostart
    file
  * debian/pulseaudio.install: Install system.pa config file and various new
    pulseaudio modules
  * debian/rules: Add --disable-per-user-esound-socket to configure flags

  [ Sjoerd Simons ]
  * New Upstream Version
  * Fixes FTBTS on GNU/kFreeBSD (Closes: #497624)
  * Dropped patches for things that have been fixed upstream:
    - 0003-Define-PULSE_INTERNAL.patch
    - 0005-Reduce-RT-prio-logging-severity.patch
    - 0006-fix-iteration-over-random-devices.patch
  * rename 0003-load-module-gconf-earlier.patch to
    0002-load-module-gconf-earlier.patch
  * rename 0002-Fix-library-search-path-to-include-lib-and-usr-lib.patch
    to 0001-Fix-library-search-path-to-include-lib-and-usr-lib.patch
  * rename 0004-load-module-gconf-earlier.patch to
    0003-load-module-gconf-earlier.patch
  * 0001-Set-ESD-socket-to-tmp-.esd-socket-to-match-up-with.patch
    - Dropped, not necessary anymore, the --disable-per-user-esound-socket
      configure flag now has the same result
  * debian/control: Add libspeexdsp-dev (>= 1.2~rc1) to Build-Depends
  * debian/control: Add Build-Depends on libpolkit-dbus-dev and
    libbluetooth-dev
  * debian/pulseaudio.install: Install various new modules. Including bluetooth
    and polkit, which will move into a separate package later.
  * debian/pulseaudio.install: Install the new pulseaudio xdg autostart file
  * debian/control: add a depend on consolekit. Might be downgrade to a
    recommend later
  * debian/control: Set the maintainer to the pkg-pulseaudio mailinglist
  * debian/control: Add libgdbm-dev to build-depends
  * debian/control: Add intltool to build-depends

 -- Sjoerd Simons <sjoerd@debian.org>  Sun, 19 Oct 2008 21:05:13 +0100

pulseaudio (0.9.10-3) unstable; urgency=low

  * debian/patches/0006-fix-iteration-over-random-devices.patch
    - Added. Iterate over the various random devices if opening fails
      (Closes: #491270)

 -- Sjoerd Simons <sjoerd@debian.org>  Sat, 30 Aug 2008 14:24:51 +0100

pulseaudio (0.9.10-2) unstable; urgency=low

  * debian/patches/0003-Define-PULSE_INTERNAL.patch
    - Added. Let the daemon put PULSE_INTERNAL in its environment so things
    can detect when called from within pulseaudio
  * debian/patches/0004-load-module-gconf-earlier.patch
    - Added. Load module-gconf before module-volume-restore and
    module-device-restore. Otherwise setting virtual sinks/sources as default
    won't be persistent
  * debian/patches/0005-Reduce-RT-prio-logging-severity.patch
    - Added. Reduce the priority of the RT warnings. Not running with RT
    priorities is the default.

 -- Sjoerd Simons <sjoerd@debian.org>  Sat, 10 May 2008 22:16:12 +0200

pulseaudio (0.9.10-1maemo1) unstable; urgency=low

  * UNRELEASED.
  * Removed Jyri's patch, it's in upstream.
  * Remove libatomic-dev, libcap-dev, libavahi-client-dev,
    libjack0.100.0-dev, libwrap0-dev, liblircclient-dev, libasyncns-dev,
    libatomic-ops-dev build dependencies on all architectures.

 -- Marc-Andre Lureau <marc-andre.lureau@nokia.com>  Mon, 17 Mar 2008 19:27:37 +0200

pulseaudio (0.9.10-1) unstable; urgency=low

  [ CJ van den Berg ]
  * New Upstream Version
  * debian/patches: Drop patches merged upstream
    - 0002-Double-esound-maximum-sample-size.patch
    - 0003-fix-uploading-of-samples-into-PA.-Problem-discovered.patch
    - 0004-make-sure-to-create-.pulse-before-using-any-config.patch
    - 0005-Don-t-add-protocol-fields-introduced-in-version-12-w.patch
    - 0006-Implement-opcodes-added-in-version-12-in-the-tunnel.patch
    - 0007-Change-config-to-not-fail-if-loading-of-esd-gconf-o.patch
    - 0008-Fix-compilation-on-non-linux-platforms.patch
  * debian/patches: Add patch to fix RPATHs.
    + 0002-Fix-library-search-path-to-include-lib-and-usr-lib.patch
  * debian/control:
    + Make libpulsecore5-dbg depend on libpulsecore5, instead of pulseaudio.
    + Make libpulse-browse0-dbg depend on libpulse-browse0.
  * Update Standards-Version to 3.7.3 (no changes required).

pulseaudio (0.9.9-2) UNRELEASED; urgency=low

  [ Petter Reinholdtsen ]
  * debian/pulseaudio.init: Fix problems with LSB header in init.d script.
      (Closes: #470934)

 -- CJ van den Berg <cj@vdbonline.com>  Sun, 30 Mar 2008 20:11:02 +0200

pulseaudio (0.9.9-1maemo3) unstable; urgency=low

  * Remove libsamplerate, the Sekret Rabbit code, for good on maemo.

 -- Marc-Andre Lureau <marc-andre.lureau@nokia.com>  Thu, 14 Feb 2008 15:21:49 +0200

pulseaudio (0.9.9-1maemo2) unstable; urgency=low

  * Add Kernel helper atomic operations for arm based Linux

 -- Jyri Sarha <jyri.sarha@nokia.com>  Wed, 6 Feb 2008 15:59:10 +0200

pulseaudio (0.9.9-1maemo1) unstable; urgency=low

  * maemo port.
  * Lower compat and debhelper to version 4.
  * Add libltdl3-dev >= 1.5.24 to satisfy scratchbox!
  * Remove build depedency (using [!armel]!)
  * Remove avahi stuffs (browse module, pabrowse..)
  * debian/pulseaudio.postinst:
    + use groupadd and useradd instead of debian adduser tools.
  * Add maemo omap2 dsp.

 -- Marc-Andre Lureau <marc-andre.lureau@nokia.com>  Thu, 24 Jan 2008 16:28:34 +0200

pulseaudio (0.9.9-1) unstable; urgency=high

  * New Upstream Version.
  * Fixes CVE-2008-008: Assert that dropping permissions succeeds.
  * Priority high because it fixes a security issue.

 -- Sjoerd Simons <sjoerd@debian.org>  Thu, 24 Jan 2008 12:44:55 +0100

pulseaudio (0.9.8-2) unstable; urgency=low

  * Bump shlibs of libpulse and libpulse-browse. Upstream has started
    versioning symbols.
  * debian/p.../0005-Don-t-add-protocol-fields-introduced-in-version-12-w.patch
    - Added. Don't send fields/opcodes adding in protocol version 12 to
      clients using version 11. (Closes: #458556)
  * debian/p.../0006-Implement-opcodes-added-in-version-12-in-the-tunnel.patch
    - Added. Add dummy implementations of the opcodes added in protocol
    version 12.
  * debian/patches/0004-Force-module-tunnel-to-use-protocol-version-11.patch
    - Removed. Obsoleted by the two previous patches
  * debian/p.../0005-make-sure-to-create-.pulse-before-using-any-config.patch
    - Renamed to 0004-make-sure-to-create-.pulse-before-using-any-config.patch
  * debian/p.../0007-Change-config-to-not-fail-if-loading-of-esd-gconf-o.patch
    - Added. Don't fail to load if esd, gconf or x11-publish fail.
      (Closes: 456590, #456505)
  * debian/patches/0008-Fix-compilation-on-non-linux-platforms.patch
    - Added. Fixes compliation on non-linux platforms such as GNU/kFreeBSD.
    Thanks to Aurelien Jarno for the patch (Closes: #454197)

 -- Sjoerd Simons <sjoerd@debian.org>  Fri, 04 Jan 2008 16:12:27 +0100

pulseaudio (0.9.8-1) unstable; urgency=low

  [ CJ van den Berg ]
  * New upstream version.
  * debian/overrides/pulseaudio: Remove override for setuid-binary.
  * debian/control:
    + Change the priority of all -dbg packages to extra.
    + Stop recommending libao-pulse. libao2 has built-in pulseaudio support.
    + Make pulseaudio conflict libltdl3 < 1.5.24-1 (Closes: #451638)
    + Change XS-Vcs-* tags to Vcs-*.
    + Add libpulsecore5-dbg package.
    + Rename gstreamer plugin package in recommends.
    + Add Homepage field.
    + Bump libpulsecore so version number to 5.
    + Conflict with all pre libpulsecore split packages.
  * debian/patches/0002-Fix-pa_readlink-to-put-a-0-in-the-right-location.patch:
    - Dropped, merged upstream.
  * debian/p..s/0003-Define-__NR_eventfd-on-arm-if-it-wasn-t-defined-yet.patch:
    - Dropped, merged upstream.
  * debian/patches/0002-Double-esound-maximum-sample-size.patch:
    + Added, from Ubuntu.
  * debian/p..s/0003-fix-uploading-of-samples-into-PA.-Problem-discovered.patch:
    + Added, svn commit r2074 from upstream.
  * debian/patches/0004-Force-module-tunnel-to-use-protocol-version-11.patch:
    + Added, fixes protocol errors in module-tunnel.
  * debian/pa..es/0005-make-sure-to-create-.pulse-before-using-any-config.patch:
    + Added, fixes module-volume-restore so that volumes are restored across
      daemon restarts.
  * debian/pulseaudio.manpages: Add manpages default.pa.5, pulse-client.conf.5
      and pulse-daemon.conf.5
  * debian/pulseaudio-utils.manpages: Add manpages pabrowse.1, pacat.1,
      pacmd.1, pactl.1, padsp.1, paplay.1, pasuspender.1 and pax11publish.1
  * debian/pulseaudio.default: Add a description of the preferred method of
      running the daemon.

  [Daniel T Chen]
  * debian/control: Add lsb-base (>= 3) to pulseaudio's dependencies.
  * debian/pulseaudio.init: LSB-ify.

 -- CJ van den Berg <cj@vdbonline.com>  Thu, 22 Nov 2007 02:33:51 +0100

pulseaudio (0.9.7-3) unstable; urgency=low

  [ CJ van den Berg ]
  * debian/control: Add depends on -utils to -module-x11. (Closes: #450840)

  [ Sjoerd Simons ]
  * Set pulseaudio setuid in postinst if the permissions aren't overriden by
    dpkg-statoverride, instead of having the binary with suid perms in the deb

 -- Sjoerd Simons <sjoerd@debian.org>  Fri, 16 Nov 2007 18:41:28 +0100

pulseaudio (0.9.7-2) unstable; urgency=low

  * Use pulseaudio (<< 0.9.7) instead of pulseaudio (< 0.9.7) in
    -esound-compat
  * debian/patches/0002-Fix-pa_readlink-to-put-a-0-in-the-right-location.patch:
    + Added. Fix pa_readlink to put a \0 directly after the link string. Fixes
    issues with clients using the alsa compatibility layer
  * deb/patches/0003-Define-__NR_eventfd-on-arm-if-it-wasn-t-defined-yet.patch:
    + Added. Define __NR_eventfd. Fixes FTBS on arm, because libc6-dev does
    define SYS_eventfd but older versions of linux-libc-dev don't define
    __NR_eventfd yet.

 -- Sjoerd Simons <sjoerd@debian.org>  Sun, 04 Nov 2007 13:53:09 +0100

pulseaudio (0.9.7-1) unstable; urgency=low

  * New Upstream Version. (Closes: #446026, #436409)
  * Drop all patches. All patches are merged upstream.
  * debian/control:
    + Replace ${Source-Version} with ${binary:Version}.
    + Add XS-Vcs-* tags.
    + Conflict pulseaudio < 0.9.7 in -esound-compat due to moved manpage.
  * debian/rules:
    + Add list-missing to catch new modules
    + Remove all .la files.
  * debian/overrides/pulseaudio: Update libpulsecore so version.
  * debian/pulseaudio.install:
    + Add new module-default-device-restore.so.
    + Add new module-suspend-on-idle.so.
    + Add new module-remap-sink.so.
    + Add new module-ladspa-sink.so.
    - Remove module-oss-mmap.so, removed upstream.
  * debian/pulseaudio-module-x11.install: Add new module-x11-xsmp.so.
  * debian/pulseaudio-module-zeroconf.install: Add new module-zeroconf-
      discover.so.
  * debian/pulseaudio-utils.install: Add pasuspender utility.
  * debian/pulseaudio-esound-compat.links: Move esd link to pulseaudio-
      esound-compat.
  * debian/pulseaudio-esound-compat.manpages: Move esdcompat manpage to
      pulseaudio-esound-compat.
  * debian/libpulse0.shlibs: Add minimum version of 0.9.7 to libpulse0 shlibs.
  * debian/patches:
    + Added 0001-Set-ESD-socket-to-tmp-.esd-socket-to- match-up-with.patch

 -- CJ van den Berg <cj@vdbonline.com>  Wed, 31 Oct 2007 15:31:44 +0100

pulseaudio (0.9.6-2) unstable; urgency=low

  * debian/control:
    - Add -dbg packages.
    - Make libcap-dev and libasound-dev arch specific build deps.
    - Add recommends gnome-audio to pulseaudio-module-x11. (Closes: #437393)
    - Make pulseaudio-module-zeroconf recommend avahi-daemon.
    - Make pulseaudio-utils suggest avahi-daemon. (for pabrowse)
  * debian/rules:
    - Generate arch specific install files. (Closes: #430366)
    - Install init script to start at 25 and stop at 15. (Closes: #428046)
  * debian/overrides/pulseaudio: Update libpulsecore override to new
      soversion.
  * debian/copyright: Update e-mail address for Lennart Poettering.
  * debian/patches: Reformat patch series. Add two new patches.
    + 0003-Backported-padsp-improvements-from-upstream-trunk.patch
    + 0004-New-realtime-safe-and-transport-free-JACK-module.patch

 -- CJ van den Berg <cj@vdbonline.com>  Sun, 02 Sep 2007 20:22:19 +0200

pulseaudio (0.9.6-1) unstable; urgency=low

  * New Upstream Version.
    + Fix remote DOS vulnerabilities. (CVE-2007-1804)
    + Add support for suspended alsa sinks and sources.
    + Correct parameter handling in esdcompat. (Closes: #414355)
    + Handle ALSA frame size changes. (Closes: #423887)
    + Don't unload module-hal-detect if HAL doesn't report any devices.
             (Closes: #395893)
  * debian/patches: Remove all patches merged upstream.
    - 02_ifexists_else_endif.dpatch
    - 03_r1352_firefox_workaround.dpatch
    - 04_r1373_JavaSound_support.dpatch
    - 05_t28_wrong-endian-convert.dpatch
    - 06_pulseaudio-0.9.5-suspend.dpatch
  * debian/rules: Port to CDBS.
  * debian/patches: Rework patch series for quilt.
  * debian/control: Add libatomic-ops-dev to Build-Depends.

 -- CJ van den Berg <cj@vdbonline.com>  Mon, 28 May 2007 00:53:28 +0200

pulseaudio (0.9.5-7) unstable; urgency=low

  * debian/control: Make pulseaudio-module-hal depend on hal, not just
    libhal. (Closes: #411501)

 -- CJ van den Berg <cj@vdbonline.com>  Mon, 19 Feb 2007 22:11:48 +0100

pulseaudio (0.9.5-6) unstable; urgency=low

  * debian/patches/06_pulseaudio-0.9.5-suspend.dpatch:
    + Added. Handle -ESTRPIPE correctly.  Allows pulseaudio to survive suspend
      operations on ALSA devices (e.g. s2disk). Thanks to Tobias Diedrich.
      (Closes: #406768)

 -- CJ van den Berg <cj@vdbonline.com>  Mon, 12 Feb 2007 11:24:50 +0100

pulseaudio (0.9.5-5) unstable; urgency=low

  * debian/control: Make Build-deps more specific. (Closes: #401111)
  * debian/pulseaudio.init: Make sure files in /var/run/pulse exist before
      calling chown and chmod. (Closes: #405869)

 -- CJ van den Berg <cj@vdbonline.com>  Mon,  8 Jan 2007 23:02:53 +0100

pulseaudio (0.9.5-4) unstable; urgency=low

  * Add comment about resampling methods and CPU consumption to
    README.Debian (Closes: #391455)
  * debian/patches/03_r1352_firefox_workaround.dpatch:
    + Added. Fix padsp to work with firefox. Patch created from
      SVN revision 1352.
  * debian/patches/04_r1373_JavaSound_support.dpatch:
    + Added. Fix padsp to work with JavaSound. Patch created from
      SVN revision 1373.
  * debian/patches/05_t28_wrong-endian-convert.dpatch:
    + Added. Add additional sample conversions to sconv.c to support
      BE <-> LE network audio.
      Patch from http://www.pulseaudio.org/ticket/28

 -- CJ van den Berg <cj@vdbonline.com>  Wed, 18 Oct 2006 23:10:47 +0200

pulseaudio (0.9.5-3) unstable; urgency=low

  * Add support for .ifexists configuration directive.
  * Make default.pa use ifexists when loading optional modules.
  * Recommend instead of Depend on pulseaudio-module-hal. (Closes: #391232)
  * Recommend libasound2-plugins instead of -plugins-pulse. (Closes: #391254)

 -- CJ van den Berg <cj@vdbonline.com>  Fri,  6 Oct 2006 01:12:05 +0200

pulseaudio (0.9.5-2) unstable; urgency=low

  * Add myself to uploaders
  * Put libpulse-dev and libpulse0 in the right sections.

 -- Sjoerd Simons <sjoerd@debian.org>  Tue,  3 Oct 2006 15:49:12 +0200

pulseaudio (0.9.5-1) unstable; urgency=low

  * Initial release (Closes: #378626)

 -- CJ van den Berg <cj@vdbonline.com>  Mon, 28 Aug 2006 00:31:10 +0200
<|MERGE_RESOLUTION|>--- conflicted
+++ resolved
@@ -1,5 +1,4 @@
-<<<<<<< HEAD
-pulseaudio (0.9.15~test5-0maemo4) UNSTABLE; urgency=low
+pulseaudio (0.9.15~test5-0maemo4) UNRELEASED; urgency=low
 
   * Rebased on top of 5e1197207637bd459b09af8d7e374a44174d1403
   * Various bluetooth fixes (new A2DP loop, check connected state before
@@ -31,10 +30,7 @@
 
  -- Maemo Multimedia <multimedia@maemo.org>  Wed, 18 Mar 2009 15:46:41 +0200
 
-pulseaudio (0.9.15~test5-1) UNRELEASED; urgency=low
-=======
 pulseaudio (0.9.15~test5-1) experimental; urgency=low
->>>>>>> 4048c0d7
 
   * New Upstream Version
   * debian/copyright: Updated
