pulseaudio (0.9.15~test5-0maemo3) unstable; urgency=low

<<<<<<< HEAD
  * Rebased on top of 5e1197207637bd459b09af8d7e374a44174d1403
  * Various bluetooth fixes (new A2DP loop, check connected state before
    switching profile, volume support back on HSP, delayed
    initialization, new #NOKIA define for SCO over PCM).

 -- Maemo Multimedia <multimedia@maemo.org>  Tue, 31 Mar 2009 13:23:25 +0300
=======
  * Turn CPU watchdog off
    - This is a dangerous change, but DVFS dont work without it
  * Change alternate number of fragments for alsa source old to 4 from 2
    - Having more fragments for capture does not add latency

 -- Maemo Multimedia <multimedia@maemo.org>  Fri, 27 Mar 2009 16:06:34 +0200
>>>>>>> f6181379

pulseaudio (0.9.15~test5-0maemo2) unstable; urgency=low

  * Volume and bluetooth fixes.
  * Use 10ms * 4 buffers.

 -- Maemo Multimedia <multimedia@maemo.org>  Fri, 20 Mar 2009 12:32:34 +0200

pulseaudio (0.9.15~test5-0maemo1) unstable; urgency=low

  * Rebase on -test5.
  * Merge with debian/master.

 -- Maemo Multimedia <multimedia@maemo.org>  Wed, 18 Mar 2009 15:46:41 +0200

pulseaudio (0.9.15~test5-1) UNRELEASED; urgency=low

  * New Upstream Version
  * debian/copyright: Updated
  * debian/control: Build-Depends on libltdl7-dev
  * debian/control: Build-Depends on libasound2-dev (>= 1.0.19)
  * debian/rules: Use git format-patch instead of git-format-patch
  * debian/patches/0001-load-module-gconf-earlier.patch:
    - Removed. Merged upstream

 -- Sjoerd Simons <sjoerd@debian.org>  Thu, 05 Mar 2009 18:09:32 +0000

pulseaudio (0.9.14-2) unstable; urgency=low

  [ Sjoerd Simons ]
  * Build against libcap2-dev (Closes: #489060)
  * Bump shlibs of libpulse0 (Closes: #514645)
  * Bump soname of libpulsecore to 9
  * Wait up to 5 seconds for pulseaudio to stop. Fix suggested by Aron Griffis
    (Closes: #488754, #498457)
  * Don't put stop links in rc0 and rc6. Pulse doens't really need it. Patch
    supplied by James Westby (Closes: #494959)
  * Make the start option of the init script report the right status. Fix
    suggested by Aron Griffis (Closes: #488752)
  * Use per user esound sockets instead of a single one for all users

  [ Baptiste Mille-Mathias ]
  * debian/control:
    - create a separate package for bluetooth module (Closes: #513832)
  * debian/pulseaudio-module-bluetooth.install
    - put files for the separate bluetooth module package
  * debian/pulseaudio.install
    - remove files of the separate bluetooth module package

  [ Sjoerd Simons ]
  * debian/control: Don't build the bluetooth module on non-linux systems
    (Closes: #502837)
  * debian/control: Make the bluetooth module conflict with older pulseaudio
    versions
  * Update standards version, no changes needed
  * debian/copyright: Big update

 -- Sjoerd Simons <sjoerd@debian.org>  Sun, 01 Mar 2009 15:53:27 +0000

pulseaudio (0.9.14-1) experimental; urgency=low

  * New Upstream Version
  * 0002-load-module-gconf-earlier.patch renamed to
    0001-load-module-gconf-earlier.patch and updated
  * 0001-Fix-library-search-path-to-include-lib-and-usr-lib.patch
    - Removed, no longer applicable
  * 0003-make-sure-to-use-64bit-rounding-even-on-32bit-machin.patch
    - Removed, fixed upstream
  * 0004-properly-remove-dbus-matches-an-filters-when-unloadi.patch
    - Removed, fixed upstream
  * debian/patches/series
    - Updated

 -- Sjoerd Simons <sjoerd@debian.org>  Sun, 01 Feb 2009 12:47:55 +0000

pulseaudio (0.9.13-2) experimental; urgency=low

  * Rename libpulsecore5 to libpulsecore8 to correctly reflect the soname
    (Closes: #503612)
  * 0003-make-sure-to-use-64bit-rounding-even-on-32bit-machin.patch
    - Fix rounding errors on 32 bit machines. From upstream git
  * 0004-properly-remove-dbus-matches-an-filters-when-unloadi.patch
    - Properly remove dbus filters when unloading the bluetooth module
  * 0005-Fix-two-typos-that-broke-tunnels.patch
    - Fix tunnels. From upstream git

 -- Sjoerd Simons <sjoerd@debian.org>  Sun, 16 Nov 2008 18:13:05 +0000

pulseaudio (0.9.15~git20090219-0maemo2) unstable; urgency=low

  * Try to reduce poll() usage significantly during load.

 -- Maemo Multimedia <multimedia@maemo.org>  Tue, 03 Mar 2009 18:27:50 +0200

pulseaudio (0.9.15~git20090219-0maemo1) unstable; urgency=low

  * Earphone is not working with this release.
  * debian/pulseaudio.upstart:
    + Still run on ACT_DEAD.
  * debian/pulseaudio.install, debian/default.pa.maemo:
    + Add module-augment-proprties
    + Add module-card-restore
    + Add module-esound-protocol
  * debian/pulseaudio-module-extra.install:
    + Add module-cork-music-on-phone, not useful in maemo, since we have a
      full-fledged module for that.
  * debian/default.pa.maemo:
    + Overall cleaning, to make it usable with regular x86 desktop.
  * debian/rules:
    + Remove broken -ftree-vectorize.
    + Add --disable-legacy-runtime-dir. Fixes NB#101620
  * debian/pulseaudio.upstart:
    + Revert back TMPDIR=/var/run, it causes too much issue yet.
  * Lower pool usage to 16MB (experimental try for 96692).
  * Remove pulseaudio-esound-compat (dropped esound compatibility).

 -- Maemo Multimedia <multimedia@maemo.org>  Tue, 03 Mar 2009 14:45:20 +0200

pulseaudio (0.9.15~git20090203-0maemo1) unstable; urgency=low

  * Use TMPDIR=/var/run. Fixes NB#100291.

 -- Maemo Multimedia <multimedia@maemo.org>  Tue, 03 Feb 2009 17:09:51 +0200

pulseaudio (0.9.15~git20090113-0maemo1) unstable; urgency=low

  * Rebased on upstream git 0.9.15, since 0.9.14, released today, does not
    contains Bluez fixes and so forth.
  * Disable locale support. Fixes: NB#94144
  * Ship a system upstart script, and disable user auto-spawning. Fixes NB#98840
  * Add module-card-restore in pulseaudio-module-extra package.
  * Move module-combine in pulseaudio package.
  * Disable X11 dependency.
  * Remove flat-volume temporarily (in core next release).
  * Remove default sink.music to pass integration before next release with
    music module.

 -- Maemo Multimedia <multimedia@maemo.org>  Wed, 21 Jan 2009 16:45:03 +0200

pulseaudio (0.9.14~git20090107-0maemo1) unstable; urgency=low

  * Rebased on upstream git for Bluez API changes.
  * debian/control:
    + Remove libltdl3-dev and bump libbluetooth3-dev dependency
  * debian/pulseaudio.install, debian/pulseaudio-module-extra.install,
    debian/pulseaudio-module-x11.install, debian/pulseaudio-dev.install:
    + Removed libraries from usr/lib/pulse-*/modules/lib, which have been
      merged in libpulsecommon and libpulsecore.
  * debian/libpulse-dev.install:
    + Removed static .a library.

 -- Maemo Multimedia <multimedia@maemo.org>  Wed, 07 Jan 2009 11:57:20 +0200

pulseaudio (0.9.13git~20081020-0maemo9) unstable; urgency=low

  * debian/default.pa.maemo:
    + Add a null source "source.null" at 8kHz mono.
    + Renamed module eap to music.
  * More friendly patch series.

 -- Maemo Multimedia <multimedia@maemo.org>  Thu, 04 Dec 2008 18:41:08 +0200

pulseaudio (0.9.13git~20081020-0maemo8) unstable; urgency=low

  * debian/default.pa.maemo:
    + Change to 2 fragments, use alternative confiuration sink/src.
    + Move policy enforcement loading to the end.
    + Add a null sink "sink.null".

 -- Maemo Multimedia <multimedia@maemo.org>  Fri, 14 Nov 2008 16:47:34 +0200

pulseaudio (0.9.13git~20081020-0maemo7) unstable; urgency=low

  * Use speex-fixed-2, now that we have a speex NEON-enabled resampler.

 -- Maemo Multimedia <multimedia@maemo.org>  Tue, 11 Nov 2008 21:51:35 +0200

pulseaudio (0.9.13git~20081020-0maemo6) unstable; urgency=low

  * debian/patches:
    + Add virtual_volume on sink
    + Only transfer full periods in module-alsa-sink-old and
      module-alsa-source-old.
  * debian/default.pa.maemo:
    + Set default sink to music, and source to voice.
  * Change maintainer to Maemo Multimedia <multimedia@maemo.org>

 -- Maemo Multimedia <multimedia@maemo.org>  Wed, 05 Nov 2008 15:43:40 +0200

pulseaudio (0.9.13git~20081020-0maemo5) unstable; urgency=low

  * Update git command to use non-dash version for git 1.6.
  * Update patch series with the sink/source properties hooks patches.

 -- Maemo Multimedia <multimedia@maemo.org>  Mon, 03 Nov 2008 19:14:00 +0200

pulseaudio (0.9.13git~20081020-0maemo4) unstable; urgency=low

  * Fix location of pulsecore-config.h

 -- Marc-Andre Lureau <marcandre.lureau@gmail.com>  Fri, 24 Oct 2008 13:34:28 +0300

pulseaudio (0.9.13git~20081020-0maemo3) unstable; urgency=low

  * Add pulsecore/pulsecore-config.h from config.h (very dangerous!)
  * Remove null-sink, it's no longer needed.
  * Uncomment flat-module.

 -- Marc-Andre Lureau <marcandre.lureau@gmail.com>  Thu, 23 Oct 2008 18:39:38 +0300

pulseaudio (0.9.13git~20081020-0maemo2) unstable; urgency=low

  * debian/patches/0008-Fix-a-crash-for-special-loop-case.patch:
    + Add a fix for sink-input loop case.

 -- Marc-Andre Lureau <marcandre.lureau@gmail.com>  Mon, 20 Oct 2008 15:53:42 +0300

pulseaudio (0.9.13git~20081020-0maemo1) unstable; urgency=low

  * Import d6750583, which has few bluetooth fixes.
  * Comment out flat-volume, which conflict with policy atm.
  * Add a null sink for policy convenience.
  * Load policy module at first.
  * Remove policy module from this PulseAudio packaging, it is now
    packaged sperately.
  * Do not start PulseAudio under scratchbox, people are complaining.

 -- Marc-Andre Lureau <marcandre.lureau@gmail.com>  Mon, 20 Oct 2008 13:10:06 +0300

pulseaudio (0.9.13git~20081010-0maemo1) unstable; urgency=low

  * Import 8e3e88df, which has flat-volume.

 -- Marc-Andre Lureau <marcandre.lureau@gmail.com>  Fri, 10 Oct 2008 17:18:25 +0300

pulseaudio (0.9.13-0maemo1) unstable; urgency=low

  * New Upstream Release

 -- Marc-Andre Lureau <marcandre.lureau@gmail.com>  Mon, 06 Oct 2008 15:42:58 +0300

pulseaudio (0.9.12git~20080930-0maemo2) unstable; urgency=low

  * Load module-policy-enforcement currently fails to load.

 -- Marc-Andre Lureau <marcandre.lureau@gmail.com>  Thu, 02 Oct 2008 20:42:39 +0300

pulseaudio (0.9.12git~20080930-0maemo1) unstable; urgency=low

  * Import new version from git a84b72bf...
    + It should fix the automatic configuration of bluetooth devices
  * Include module-policy-enforcement.
  * default.pa.maemo:
    + Load module-policy-enforcement
    + Load module-simple-protocol-unix (used by Flash)
    + Change number of fragments to 4
    + Load module-suspend-on-idle
  * Include pulsecore.pc from Ismo in pulseaudio-dev.
  * Include suspend patch workaround.

 -- Marc-Andre Lureau <marcandre.lureau@gmail.com>  Tue, 30 Sep 2008 12:03:06 +0300

pulseaudio (0.9.12git~20080915-0maemo2) unstable; urgency=low

  * control, pulseaudio.install, pulseaudio-module-extra.install:
    + Move some unused module to pulseaudio-module-extra package
  * default.pa.maemo:
    + Update configuration file.
  * debian/rules:
    + use --disable-per-user-esound-socket to create /tmp/.esd/socket

 -- Marc-Andre Lureau <marcandre.lureau@gmail.com>  Fri, 26 Sep 2008 20:41:39 +0300

pulseaudio (0.9.12git~20080915-0maemo1) unstable; urgency=low

  * Imported git version 618873, including 0.9.12 + Bluez + fix.

 -- Marc-Andre Lureau <marcandre.lureau@gmail.com>  Wed, 24 Sep 2008 17:39:28 +0300

pulseaudio (0.9.11-0maemo5) unstable; urgency=low

  * Add missing system.pa, now should start fine.
  * debian/default.pa.maemo:
    + Add Jyri configuration

 -- Marc-Andre Lureau <marcandre.lureau@gmail.com>  Fri, 12 Sep 2008 15:48:44 +0300

pulseaudio (0.9.11-0maemo4) unstable; urgency=low

  * pulseaudio-dev depends on pulseaudio (for modules library)
  * remove adduser depedency on x86.
  * add libatomic-ops-dev dependency to pulseaudio-dev on x86.

 -- Marc-Andre Lureau <marcandre.lureau@gmail.com>  Thu, 11 Sep 2008 16:26:05 +0300

pulseaudio (0.9.11-0maemo3) unstable; urgency=low

  [ Jyri Sarha ]
  * pulseaudio-dev.install:
    + install pulscore/*.h in /usr/include/pulsecore
    + install modules*-util.h in /usr/include/pulsecore/modules

  [ Marc-Andre Lureau ]
  * pulseaudio.install, pulseaudio-module-hal.install:
    + move libdbus-util.so to pulseaudio package.
  * default.pa.maemo:
    + updates according to Jyri voice configuration.

 -- Marc-Andre Lureau <marcandre.lureau@gmail.com>  Mon, 08 Sep 2008 16:49:48 +0300

pulseaudio (0.9.11-0maemo2) unstable; urgency=low

  * Add missing alsa-source-old.

 -- Marc-Andre Lureau <marcandre.lureau@gmail.com>  Thu, 04 Sep 2008 17:17:28 +0300

pulseaudio (0.9.11-0maemo1) unstable; urgency=low

  * New Upstream Version
  * Start the PulseAudio sound server in system mode.
  * Use custom maemo configuration files.
  * Give "user" pulse-access permissions.

 -- Marc-Andre Lureau <marcandre.lureau@gmail.com>  Wed, 30 Jul 2008 16:51:10 +0300

pulseaudio (0.9.11~git8885dd-0maemo1) unstable; urgency=low

  * Import git master 8885dd (0.9.11).
  * Add me as Maintainer, and move Debian maitainer to the
    XSBC-Original-Maintainer.
  * Update libpulsecore SOVERSION to 6 (oups)

 -- Marc-Andre Lureau <marcandre.lureau@gmail.com>  Thu, 26 Jun 2008 19:59:34 +0300

pulseaudio (0.9.11~svn2521-0maemo1) unstable; urgency=low

  * Import trunk r2521.
  * Add pulseaudio-module-dev packaging pulsecore headers.
  * bootstrap during build (svn version).
  * Added libgdbm-dev build dependency required by module-restore.
  * Put Marc-Andre Lureau as a maemo Maintainer.

 -- Marc-Andre Lureau <marc-andre.lureau@nokia.com>  Thu, 12 Jun 2008 18:24:39 +0300

pulseaudio (0.9.10-2maemo1) unstable; urgency=low

  * Debian update.

 -- Marc-Andre Lureau <marc-andre.lureau@nokia.com>  Wed, 04 Jun 2008 16:21:08 +0300

pulseaudio (0.9.13-1) experimental; urgency=low

  [ Bas Zoetekouw ]
  * debian/control: Build-Depend on libasound2-dev (>= 1.0.17)
  * debian/pulseaudio-module-x11.install: No longer install an xdg autostart
    file
  * debian/pulseaudio.install: Install system.pa config file and various new
    pulseaudio modules
  * debian/rules: Add --disable-per-user-esound-socket to configure flags

  [ Sjoerd Simons ]
  * New Upstream Version
  * Fixes FTBTS on GNU/kFreeBSD (Closes: #497624)
  * Dropped patches for things that have been fixed upstream:
    - 0003-Define-PULSE_INTERNAL.patch
    - 0005-Reduce-RT-prio-logging-severity.patch
    - 0006-fix-iteration-over-random-devices.patch
  * rename 0003-load-module-gconf-earlier.patch to
    0002-load-module-gconf-earlier.patch
  * rename 0002-Fix-library-search-path-to-include-lib-and-usr-lib.patch
    to 0001-Fix-library-search-path-to-include-lib-and-usr-lib.patch
  * rename 0004-load-module-gconf-earlier.patch to
    0003-load-module-gconf-earlier.patch
  * 0001-Set-ESD-socket-to-tmp-.esd-socket-to-match-up-with.patch
    - Dropped, not necessary anymore, the --disable-per-user-esound-socket
      configure flag now has the same result
  * debian/control: Add libspeexdsp-dev (>= 1.2~rc1) to Build-Depends
  * debian/control: Add Build-Depends on libpolkit-dbus-dev and
    libbluetooth-dev
  * debian/pulseaudio.install: Install various new modules. Including bluetooth
    and polkit, which will move into a separate package later.
  * debian/pulseaudio.install: Install the new pulseaudio xdg autostart file
  * debian/control: add a depend on consolekit. Might be downgrade to a
    recommend later
  * debian/control: Set the maintainer to the pkg-pulseaudio mailinglist
  * debian/control: Add libgdbm-dev to build-depends
  * debian/control: Add intltool to build-depends

 -- Sjoerd Simons <sjoerd@debian.org>  Sun, 19 Oct 2008 21:05:13 +0100

pulseaudio (0.9.10-3) unstable; urgency=low

  * debian/patches/0006-fix-iteration-over-random-devices.patch
    - Added. Iterate over the various random devices if opening fails
      (Closes: #491270)

 -- Sjoerd Simons <sjoerd@debian.org>  Sat, 30 Aug 2008 14:24:51 +0100

pulseaudio (0.9.10-2) unstable; urgency=low

  * debian/patches/0003-Define-PULSE_INTERNAL.patch
    - Added. Let the daemon put PULSE_INTERNAL in its environment so things
    can detect when called from within pulseaudio
  * debian/patches/0004-load-module-gconf-earlier.patch
    - Added. Load module-gconf before module-volume-restore and
    module-device-restore. Otherwise setting virtual sinks/sources as default
    won't be persistent
  * debian/patches/0005-Reduce-RT-prio-logging-severity.patch
    - Added. Reduce the priority of the RT warnings. Not running with RT
    priorities is the default.

 -- Sjoerd Simons <sjoerd@debian.org>  Sat, 10 May 2008 22:16:12 +0200

pulseaudio (0.9.10-1maemo1) unstable; urgency=low

  * UNRELEASED.
  * Removed Jyri's patch, it's in upstream.
  * Remove libatomic-dev, libcap-dev, libavahi-client-dev,
    libjack0.100.0-dev, libwrap0-dev, liblircclient-dev, libasyncns-dev,
    libatomic-ops-dev build dependencies on all architectures.

 -- Marc-Andre Lureau <marc-andre.lureau@nokia.com>  Mon, 17 Mar 2008 19:27:37 +0200

pulseaudio (0.9.10-1) unstable; urgency=low

  [ CJ van den Berg ]
  * New Upstream Version
  * debian/patches: Drop patches merged upstream
    - 0002-Double-esound-maximum-sample-size.patch
    - 0003-fix-uploading-of-samples-into-PA.-Problem-discovered.patch
    - 0004-make-sure-to-create-.pulse-before-using-any-config.patch
    - 0005-Don-t-add-protocol-fields-introduced-in-version-12-w.patch
    - 0006-Implement-opcodes-added-in-version-12-in-the-tunnel.patch
    - 0007-Change-config-to-not-fail-if-loading-of-esd-gconf-o.patch
    - 0008-Fix-compilation-on-non-linux-platforms.patch
  * debian/patches: Add patch to fix RPATHs.
    + 0002-Fix-library-search-path-to-include-lib-and-usr-lib.patch
  * debian/control:
    + Make libpulsecore5-dbg depend on libpulsecore5, instead of pulseaudio.
    + Make libpulse-browse0-dbg depend on libpulse-browse0.
  * Update Standards-Version to 3.7.3 (no changes required).

pulseaudio (0.9.9-2) UNRELEASED; urgency=low

  [ Petter Reinholdtsen ]
  * debian/pulseaudio.init: Fix problems with LSB header in init.d script.
      (Closes: #470934)

 -- CJ van den Berg <cj@vdbonline.com>  Sun, 30 Mar 2008 20:11:02 +0200

pulseaudio (0.9.9-1maemo3) unstable; urgency=low

  * Remove libsamplerate, the Sekret Rabbit code, for good on maemo.

 -- Marc-Andre Lureau <marc-andre.lureau@nokia.com>  Thu, 14 Feb 2008 15:21:49 +0200

pulseaudio (0.9.9-1maemo2) unstable; urgency=low

  * Add Kernel helper atomic operations for arm based Linux

 -- Jyri Sarha <jyri.sarha@nokia.com>  Wed, 6 Feb 2008 15:59:10 +0200

pulseaudio (0.9.9-1maemo1) unstable; urgency=low

  * maemo port.
  * Lower compat and debhelper to version 4.
  * Add libltdl3-dev >= 1.5.24 to satisfy scratchbox!
  * Remove build depedency (using [!armel]!)
  * Remove avahi stuffs (browse module, pabrowse..)
  * debian/pulseaudio.postinst:
    + use groupadd and useradd instead of debian adduser tools.
  * Add maemo omap2 dsp.

 -- Marc-Andre Lureau <marc-andre.lureau@nokia.com>  Thu, 24 Jan 2008 16:28:34 +0200

pulseaudio (0.9.9-1) unstable; urgency=high

  * New Upstream Version.
  * Fixes CVE-2008-008: Assert that dropping permissions succeeds.
  * Priority high because it fixes a security issue.

 -- Sjoerd Simons <sjoerd@debian.org>  Thu, 24 Jan 2008 12:44:55 +0100

pulseaudio (0.9.8-2) unstable; urgency=low

  * Bump shlibs of libpulse and libpulse-browse. Upstream has started
    versioning symbols.
  * debian/p.../0005-Don-t-add-protocol-fields-introduced-in-version-12-w.patch
    - Added. Don't send fields/opcodes adding in protocol version 12 to
      clients using version 11. (Closes: #458556)
  * debian/p.../0006-Implement-opcodes-added-in-version-12-in-the-tunnel.patch
    - Added. Add dummy implementations of the opcodes added in protocol
    version 12.
  * debian/patches/0004-Force-module-tunnel-to-use-protocol-version-11.patch
    - Removed. Obsoleted by the two previous patches
  * debian/p.../0005-make-sure-to-create-.pulse-before-using-any-config.patch
    - Renamed to 0004-make-sure-to-create-.pulse-before-using-any-config.patch
  * debian/p.../0007-Change-config-to-not-fail-if-loading-of-esd-gconf-o.patch
    - Added. Don't fail to load if esd, gconf or x11-publish fail.
      (Closes: 456590, #456505)
  * debian/patches/0008-Fix-compilation-on-non-linux-platforms.patch
    - Added. Fixes compliation on non-linux platforms such as GNU/kFreeBSD.
    Thanks to Aurelien Jarno for the patch (Closes: #454197)

 -- Sjoerd Simons <sjoerd@debian.org>  Fri, 04 Jan 2008 16:12:27 +0100

pulseaudio (0.9.8-1) unstable; urgency=low

  [ CJ van den Berg ]
  * New upstream version.
  * debian/overrides/pulseaudio: Remove override for setuid-binary.
  * debian/control:
    + Change the priority of all -dbg packages to extra.
    + Stop recommending libao-pulse. libao2 has built-in pulseaudio support.
    + Make pulseaudio conflict libltdl3 < 1.5.24-1 (Closes: #451638)
    + Change XS-Vcs-* tags to Vcs-*.
    + Add libpulsecore5-dbg package.
    + Rename gstreamer plugin package in recommends.
    + Add Homepage field.
    + Bump libpulsecore so version number to 5.
    + Conflict with all pre libpulsecore split packages.
  * debian/patches/0002-Fix-pa_readlink-to-put-a-0-in-the-right-location.patch:
    - Dropped, merged upstream.
  * debian/p..s/0003-Define-__NR_eventfd-on-arm-if-it-wasn-t-defined-yet.patch:
    - Dropped, merged upstream.
  * debian/patches/0002-Double-esound-maximum-sample-size.patch:
    + Added, from Ubuntu.
  * debian/p..s/0003-fix-uploading-of-samples-into-PA.-Problem-discovered.patch:
    + Added, svn commit r2074 from upstream.
  * debian/patches/0004-Force-module-tunnel-to-use-protocol-version-11.patch:
    + Added, fixes protocol errors in module-tunnel.
  * debian/pa..es/0005-make-sure-to-create-.pulse-before-using-any-config.patch:
    + Added, fixes module-volume-restore so that volumes are restored across
      daemon restarts.
  * debian/pulseaudio.manpages: Add manpages default.pa.5, pulse-client.conf.5
      and pulse-daemon.conf.5
  * debian/pulseaudio-utils.manpages: Add manpages pabrowse.1, pacat.1,
      pacmd.1, pactl.1, padsp.1, paplay.1, pasuspender.1 and pax11publish.1
  * debian/pulseaudio.default: Add a description of the preferred method of
      running the daemon.

  [Daniel T Chen]
  * debian/control: Add lsb-base (>= 3) to pulseaudio's dependencies.
  * debian/pulseaudio.init: LSB-ify.

 -- CJ van den Berg <cj@vdbonline.com>  Thu, 22 Nov 2007 02:33:51 +0100

pulseaudio (0.9.7-3) unstable; urgency=low

  [ CJ van den Berg ]
  * debian/control: Add depends on -utils to -module-x11. (Closes: #450840)

  [ Sjoerd Simons ]
  * Set pulseaudio setuid in postinst if the permissions aren't overriden by
    dpkg-statoverride, instead of having the binary with suid perms in the deb

 -- Sjoerd Simons <sjoerd@debian.org>  Fri, 16 Nov 2007 18:41:28 +0100

pulseaudio (0.9.7-2) unstable; urgency=low

  * Use pulseaudio (<< 0.9.7) instead of pulseaudio (< 0.9.7) in
    -esound-compat
  * debian/patches/0002-Fix-pa_readlink-to-put-a-0-in-the-right-location.patch:
    + Added. Fix pa_readlink to put a \0 directly after the link string. Fixes
    issues with clients using the alsa compatibility layer
  * deb/patches/0003-Define-__NR_eventfd-on-arm-if-it-wasn-t-defined-yet.patch:
    + Added. Define __NR_eventfd. Fixes FTBS on arm, because libc6-dev does
    define SYS_eventfd but older versions of linux-libc-dev don't define
    __NR_eventfd yet.

 -- Sjoerd Simons <sjoerd@debian.org>  Sun, 04 Nov 2007 13:53:09 +0100

pulseaudio (0.9.7-1) unstable; urgency=low

  * New Upstream Version. (Closes: #446026, #436409)
  * Drop all patches. All patches are merged upstream.
  * debian/control:
    + Replace ${Source-Version} with ${binary:Version}.
    + Add XS-Vcs-* tags.
    + Conflict pulseaudio < 0.9.7 in -esound-compat due to moved manpage.
  * debian/rules:
    + Add list-missing to catch new modules
    + Remove all .la files.
  * debian/overrides/pulseaudio: Update libpulsecore so version.
  * debian/pulseaudio.install:
    + Add new module-default-device-restore.so.
    + Add new module-suspend-on-idle.so.
    + Add new module-remap-sink.so.
    + Add new module-ladspa-sink.so.
    - Remove module-oss-mmap.so, removed upstream.
  * debian/pulseaudio-module-x11.install: Add new module-x11-xsmp.so.
  * debian/pulseaudio-module-zeroconf.install: Add new module-zeroconf-
      discover.so.
  * debian/pulseaudio-utils.install: Add pasuspender utility.
  * debian/pulseaudio-esound-compat.links: Move esd link to pulseaudio-
      esound-compat.
  * debian/pulseaudio-esound-compat.manpages: Move esdcompat manpage to
      pulseaudio-esound-compat.
  * debian/libpulse0.shlibs: Add minimum version of 0.9.7 to libpulse0 shlibs.
  * debian/patches:
    + Added 0001-Set-ESD-socket-to-tmp-.esd-socket-to- match-up-with.patch

 -- CJ van den Berg <cj@vdbonline.com>  Wed, 31 Oct 2007 15:31:44 +0100

pulseaudio (0.9.6-2) unstable; urgency=low

  * debian/control:
    - Add -dbg packages.
    - Make libcap-dev and libasound-dev arch specific build deps.
    - Add recommends gnome-audio to pulseaudio-module-x11. (Closes: #437393)
    - Make pulseaudio-module-zeroconf recommend avahi-daemon.
    - Make pulseaudio-utils suggest avahi-daemon. (for pabrowse)
  * debian/rules:
    - Generate arch specific install files. (Closes: #430366)
    - Install init script to start at 25 and stop at 15. (Closes: #428046)
  * debian/overrides/pulseaudio: Update libpulsecore override to new
      soversion.
  * debian/copyright: Update e-mail address for Lennart Poettering.
  * debian/patches: Reformat patch series. Add two new patches.
    + 0003-Backported-padsp-improvements-from-upstream-trunk.patch
    + 0004-New-realtime-safe-and-transport-free-JACK-module.patch

 -- CJ van den Berg <cj@vdbonline.com>  Sun, 02 Sep 2007 20:22:19 +0200

pulseaudio (0.9.6-1) unstable; urgency=low

  * New Upstream Version.
    + Fix remote DOS vulnerabilities. (CVE-2007-1804)
    + Add support for suspended alsa sinks and sources.
    + Correct parameter handling in esdcompat. (Closes: #414355)
    + Handle ALSA frame size changes. (Closes: #423887)
    + Don't unload module-hal-detect if HAL doesn't report any devices.
             (Closes: #395893)
  * debian/patches: Remove all patches merged upstream.
    - 02_ifexists_else_endif.dpatch
    - 03_r1352_firefox_workaround.dpatch
    - 04_r1373_JavaSound_support.dpatch
    - 05_t28_wrong-endian-convert.dpatch
    - 06_pulseaudio-0.9.5-suspend.dpatch
  * debian/rules: Port to CDBS.
  * debian/patches: Rework patch series for quilt.
  * debian/control: Add libatomic-ops-dev to Build-Depends.

 -- CJ van den Berg <cj@vdbonline.com>  Mon, 28 May 2007 00:53:28 +0200

pulseaudio (0.9.5-7) unstable; urgency=low

  * debian/control: Make pulseaudio-module-hal depend on hal, not just
    libhal. (Closes: #411501)

 -- CJ van den Berg <cj@vdbonline.com>  Mon, 19 Feb 2007 22:11:48 +0100

pulseaudio (0.9.5-6) unstable; urgency=low

  * debian/patches/06_pulseaudio-0.9.5-suspend.dpatch:
    + Added. Handle -ESTRPIPE correctly.  Allows pulseaudio to survive suspend
      operations on ALSA devices (e.g. s2disk). Thanks to Tobias Diedrich.
      (Closes: #406768)

 -- CJ van den Berg <cj@vdbonline.com>  Mon, 12 Feb 2007 11:24:50 +0100

pulseaudio (0.9.5-5) unstable; urgency=low

  * debian/control: Make Build-deps more specific. (Closes: #401111)
  * debian/pulseaudio.init: Make sure files in /var/run/pulse exist before
      calling chown and chmod. (Closes: #405869)

 -- CJ van den Berg <cj@vdbonline.com>  Mon,  8 Jan 2007 23:02:53 +0100

pulseaudio (0.9.5-4) unstable; urgency=low

  * Add comment about resampling methods and CPU consumption to
    README.Debian (Closes: #391455)
  * debian/patches/03_r1352_firefox_workaround.dpatch:
    + Added. Fix padsp to work with firefox. Patch created from
      SVN revision 1352.
  * debian/patches/04_r1373_JavaSound_support.dpatch:
    + Added. Fix padsp to work with JavaSound. Patch created from
      SVN revision 1373.
  * debian/patches/05_t28_wrong-endian-convert.dpatch:
    + Added. Add additional sample conversions to sconv.c to support
      BE <-> LE network audio.
      Patch from http://www.pulseaudio.org/ticket/28

 -- CJ van den Berg <cj@vdbonline.com>  Wed, 18 Oct 2006 23:10:47 +0200

pulseaudio (0.9.5-3) unstable; urgency=low

  * Add support for .ifexists configuration directive.
  * Make default.pa use ifexists when loading optional modules.
  * Recommend instead of Depend on pulseaudio-module-hal. (Closes: #391232)
  * Recommend libasound2-plugins instead of -plugins-pulse. (Closes: #391254)

 -- CJ van den Berg <cj@vdbonline.com>  Fri,  6 Oct 2006 01:12:05 +0200

pulseaudio (0.9.5-2) unstable; urgency=low

  * Add myself to uploaders
  * Put libpulse-dev and libpulse0 in the right sections.

 -- Sjoerd Simons <sjoerd@debian.org>  Tue,  3 Oct 2006 15:49:12 +0200

pulseaudio (0.9.5-1) unstable; urgency=low

  * Initial release (Closes: #378626)

 -- CJ van den Berg <cj@vdbonline.com>  Mon, 28 Aug 2006 00:31:10 +0200
<|MERGE_RESOLUTION|>--- conflicted
+++ resolved
@@ -1,20 +1,20 @@
-pulseaudio (0.9.15~test5-0maemo3) unstable; urgency=low
-
-<<<<<<< HEAD
+pulseaudio (0.9.15~test5-0maemo4) unstable; urgency=low
+
   * Rebased on top of 5e1197207637bd459b09af8d7e374a44174d1403
   * Various bluetooth fixes (new A2DP loop, check connected state before
     switching profile, volume support back on HSP, delayed
     initialization, new #NOKIA define for SCO over PCM).
 
  -- Maemo Multimedia <multimedia@maemo.org>  Tue, 31 Mar 2009 13:23:25 +0300
-=======
+
+pulseaudio (0.9.15~test5-0maemo3) unstable; urgency=low
+
   * Turn CPU watchdog off
     - This is a dangerous change, but DVFS dont work without it
   * Change alternate number of fragments for alsa source old to 4 from 2
     - Having more fragments for capture does not add latency
 
  -- Maemo Multimedia <multimedia@maemo.org>  Fri, 27 Mar 2009 16:06:34 +0200
->>>>>>> f6181379
 
 pulseaudio (0.9.15~test5-0maemo2) unstable; urgency=low
 
