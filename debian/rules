--- conflicted
+++ resolved
@@ -54,7 +54,6 @@
 update-patch-series:
 	git rm -rf $(CURDIR)/debian/patches || true
 	mkdir -p $(CURDIR)/debian/patches
-<<<<<<< HEAD
 	git format-patch -o $(CURDIR)/debian/patches patches ^upstream | \
 		xargs -n 1 basename > $(CURDIR)/debian/patches/series
 	git add $(CURDIR)/debian/patches/*
@@ -87,19 +86,7 @@
 	simple-protocol-unix			\
 	stream-restore				\
 	suspend-on-idle"
-=======
-	rm -f $(CURDIR)/debian/patches/*.patch
-	git format-patch -o $(CURDIR)/debian/patches patches ^upstream | \
-		xargs -n 1 basename > $(CURDIR)/debian/patches/series
-	for patch in $$(ls $(CURDIR)/debian/patches/*.patch) ; \
-	do \
-		lines=$$(cat $$patch | wc -l) ; \
-		head -n $$(($$lines - 3)) $$patch > $${patch}.chomped ; \
-		mv $${patch}.chomped $$patch ; \
-	done
 
-DEB_CONFIGURE_EXTRA_FLAGS = --with-realtime-group=pulse-rt
->>>>>>> 7f2c4c79
 DEB_DH_MAKESHLIBS_ARGS_ALL = --exclude=usr/lib/pulse-0.9/modules
 DEB_DH_INSTALL_ARGS = --sourcedir=$(CURDIR)/debian/tmp
 DEB_UPDATE_RCD_PARAMS = start 25 2 3 4 5 . stop 15 1 .