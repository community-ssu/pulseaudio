--- conflicted
+++ resolved
@@ -56,7 +56,6 @@
 	mkdir -p $(CURDIR)/debian/patches
 	git format-patch -o $(CURDIR)/debian/patches patches ^upstream | \
 		xargs -n 1 basename > $(CURDIR)/debian/patches/series
-<<<<<<< HEAD
 	git add $(CURDIR)/debian/patches/*
 
 DEB_CONFIGURE_EXTRA_FLAGS =			\
@@ -88,17 +87,6 @@
 	stream-restore				\
 	suspend-on-idle"
 
-DEB_DH_MAKESHLIBS_ARGS_ALL = --exclude=usr/lib/pulse-0.9/modules
-=======
-	for patch in $$(ls $(CURDIR)/debian/patches/*.patch) ; \
-	do \
-		lines=$$(cat $$patch | wc -l) ; \
-		head -n $$(($$lines - 3)) $$patch > $${patch}.chomped ; \
-		mv $${patch}.chomped $$patch ; \
-	done
-
-DEB_CONFIGURE_EXTRA_FLAGS = --with-realtime-group=pulse-rt
 DEB_DH_MAKESHLIBS_ARGS_ALL = --exclude=usr/lib/pulse-0.9.15/modules
->>>>>>> 660fa770
 DEB_DH_INSTALL_ARGS = --sourcedir=$(CURDIR)/debian/tmp
 DEB_UPDATE_RCD_PARAMS = start 25 2 3 4 5 . stop 15 1 .