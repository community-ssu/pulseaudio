Source: pulseaudio
Section: sound
Priority: optional
Maintainer: Maemo Multimedia <multimedia@maemo.org>
XSBC-Original-Maintainer: Pulseaudio maintenance team <pkg-pulseaudio-devel@lists.alioth.debian.org>
Uploaders: CJ van den Berg <cj@vdbonline.com>, Sjoerd Simons <sjoerd@debian.org>
<<<<<<< HEAD
Build-Depends: debhelper (>= 5), cdbs, quilt, m4, libltdl7-dev,
    libasound2-dev (>= 1.0.19) [!kfreebsd-i386 !kfreebsd-amd64 !hurd-i386],
    libatomic-ops-dev [!arm !armel],
    libbluetooth3-dev (>= 4.22),
    libgconf2-dev,
    libgdbm-dev,
    libglib2.0-dev,
    libhal-dev,
    liboil0.3-dev (>= 0.3.0) | liboil-dev,
    libsndfile1-dev (>= 1.0.10) | libsndfile-dev,
    libspeexdsp-dev (>= 1.2~rc1),
    upstart-dev
Standards-Version: 3.8.0
=======
Build-Depends: debhelper (>= 5), cdbs, quilt, m4, libltdl-dev (>= 2.2.6a-2),
    liboil0.3-dev (>= 0.3.0) | liboil-dev, libsamplerate0-dev,
    libsndfile1-dev (>= 1.0.10) | libsndfile-dev, libx11-dev,
    x11proto-core-dev, libxt-dev, libglib2.0-dev,
    libcap-dev [!kfreebsd-i386 !kfreebsd-amd64 !hurd-i386],
    libasound2-dev (>= 1.0.19) [!kfreebsd-i386 !kfreebsd-amd64 !hurd-i386],
    libavahi-client-dev, libjack0.100.0-dev, libwrap0-dev,
    liblircclient-dev, libgconf2-dev, libhal-dev, libasyncns-dev,
    libatomic-ops-dev, libspeexdsp-dev (>= 1.2~rc1),
    libpolkit-dbus-dev, libgdbm-dev, intltool, libgtk2.0-dev, libxtst-dev,
    libssl-dev
Standards-Version: 3.8.1
>>>>>>> 660fa770
Vcs-Git: git://git.debian.org/git/pkg-pulseaudio/pulseaudio.git
Vcs-Browser: http://git.debian.org/?p=pkg-pulseaudio/pulseaudio.git
Homepage: http://www.pulseaudio.org

Package: pulseaudio
Architecture: any
Depends: ${shlibs:Depends}, ${misc:Depends}, lsb-base (>= 3),
 pulseaudio-module-hal
Conflicts: libltdl3 (<< 1.5.24-1), libpulsecore9
Replaces: libpulsecore9
Provides: libpulsecore9
Recommends: pulseaudio-module-x11,
    libasound2-plugins, gstreamer0.10-plugins-good,
    paprefs, padevchooser
Suggests: pulseaudio-utils, pavumeter, pavucontrol, paman
Description: PulseAudio sound server
 PulseAudio, previously known as Polypaudio, is a sound server for POSIX and
 WIN32 systems. It is a drop in replacement for the ESD sound server with
 much better latency, mixing/re-sampling quality and overall architecture.
 .
 These are some of PulseAudio's features:
 .
   * High quality software mixing of multiple audio streams with support for
     more than one sink/source. May be used to combine multiple sound cards
     into one (with sample rate adjustment).
 .
   * Wide range of supported client libraries. ESD, ALSA, oss, libao and
     GStreamer client applications are supported as-is. Native PulseAudio
     plug-ins are also available for xmms and mplayer.
 .
   * Good low latency behaviour and very accurate latency measurement for
     playback and recording. Ability to fully synchronize multiple playback
     streams.
 .
   * Network transparency, allowing an application to play back or record
     audio on a different machine than the one it is running on.
 .
   * Extensible plug-in architecture with plug-ins for jackd, multicast-rtp
     lirc and avahi, just to name a few.
 .
 This package contains the daemon and basic module set.

Package: pulseaudio-dbg
Architecture: any
Priority: extra
Section: debug
Depends: ${misc:Depends}, pulseaudio (= ${binary:Version})
Description: PulseAudio sound server detached debugging symbols
 PulseAudio, previously known as Polypaudio, is a sound server for POSIX and
 WIN32 systems. It is a drop in replacement for the ESD sound server with
 much better latency, mixing/re-sampling quality and overall architecture.
 .
 This package contains the detached debugging symbols for the daemon and
 basic module set.

Package: pulseaudio-utils
Architecture: any
Depends: ${shlibs:Depends}, ${misc:Depends}
Description: Command line tools for the PulseAudio sound server
 PulseAudio, previously known as Polypaudio, is a sound server for POSIX and
 WIN32 systems. It is a drop in replacement for the ESD sound server with
 much better latency, mixing/re-sampling quality and overall architecture.
 .
 These tools provide command line access to various features of the
 PulseAudio sound server. Included tools are:
 .
   paplay - Playback a WAV file via a PulseAudio sink.
   pacat - Cat raw audio data to a PulseAudio sink.
   parec - Cat raw audio data from a PulseAudio source.
   pacmd - Connect to PulseAudio's built-in command line control interface.
   pactl - Send a control command to a PulseAudio server.
   padsp - /dev/dsp wrapper to transparently support OSS applications.
   pax11publish - Store/retrieve PulseAudio default server/sink/source
                  settings in the X11 root window.

Package: pulseaudio-utils-dbg
Architecture: any
Priority: extra
Section: debug
Depends: ${misc:Depends}, pulseaudio-utils (= ${binary:Version})
Description: PulseAudio command line tools detached debugging symbols
 PulseAudio, previously known as Polypaudio, is a sound server for POSIX and
 WIN32 systems. It is a drop in replacement for the ESD sound server with
 much better latency, mixing/re-sampling quality and overall architecture.
 .
 This package contains detached debugging symbols for the command line tools.

Package: pulseaudio-esound-compat
Architecture: any
Depends: ${shlibs:Depends}, ${misc:Depends}
Conflicts: esound, osso-esd, pulseaudio (<< 0.9.7)
Replaces: esound, osso-esd
Provides: esound, osso-esd
Description: PulseAudio ESD compatibility layer
 PulseAudio, previously known as Polypaudio, is a sound server for POSIX and
 WIN32 systems. It is a drop in replacement for the ESD sound server with
 much better latency, mixing/re-sampling quality and overall architecture.
 .
 This package contains the ESD compatibility components and enables a
 PulseAudio sound server to fully replace ESD.

Package: pulseaudio-esound-compat-dbg
Architecture: any
Priority: extra
Section: debug
Depends: ${misc:Depends}, pulseaudio-esound-compat (= ${binary:Version})
Description: PulseAudio ESD compatibility layer debugging symbols
 PulseAudio, previously known as Polypaudio, is a sound server for POSIX and
 WIN32 systems. It is a drop in replacement for the ESD sound server with
 much better latency, mixing/re-sampling quality and overall architecture.
 .
 This package contains debugging symbols for the ESD compatibility components.

Package: pulseaudio-module-extra
Architecture: any
<<<<<<< HEAD
Depends: ${shlibs:Depends}, ${misc:Depends}, hal
Description: Extra modules for  PulseAudio sound server
=======
Depends: ${shlibs:Depends}, ${misc:Depends}
Recommends: avahi-daemon
Description: Zeroconf module for PulseAudio sound server
 PulseAudio, previously known as Polypaudio, is a sound server for POSIX and
 WIN32 systems. It is a drop in replacement for the ESD sound server with
 much better latency, mixing/re-sampling quality and overall architecture.
 .
 This module enables PulseAudio to publish available sinks and sources via
 zeroconf (aka. Avahi, mdns).
 .
 The module is called module-zeroconf-publish.

Package: pulseaudio-module-zeroconf-dbg
Architecture: any
Priority: extra
Section: debug
Depends: ${misc:Depends}, pulseaudio-module-zeroconf (= ${binary:Version})
Description: Zeroconf module for PulseAudio sound server debugging symbols
>>>>>>> 660fa770
 PulseAudio, previously known as Polypaudio, is a sound server for POSIX and
 WIN32 systems. It is a drop in replacement for the ESD sound server with
 much better latency, mixing/re-sampling quality and overall architecture.
 .
 Those modules are part of the pulseaudio package on Debian, but are
 optionnal on Maemo.

Package: pulseaudio-module-hal
Architecture: any
Depends: ${shlibs:Depends}, ${misc:Depends}, hal
Description: HAL device detection module for PulseAudio sound server
 PulseAudio, previously known as Polypaudio, is a sound server for POSIX and
 WIN32 systems. It is a drop in replacement for the ESD sound server with
 much better latency, mixing/re-sampling quality and overall architecture.
 .
 This module enables PulseAudio to detect new sound devices dynamically via
 the HAL API.
 .
 The module is called module-hal-detect.

Package: pulseaudio-module-hal-dbg
Architecture: any
Priority: extra
Section: debug
Depends: ${misc:Depends}, pulseaudio-module-hal (= ${binary:Version})
Description: HAL module for PulseAudio sound server debugging symbols
 PulseAudio, previously known as Polypaudio, is a sound server for POSIX and
 WIN32 systems. It is a drop in replacement for the ESD sound server with
 much better latency, mixing/re-sampling quality and overall architecture.
 .
 This package contains debugging symbols for the HAL module for PulseAudio.

<<<<<<< HEAD
=======
Package: pulseaudio-module-jack
Architecture: any
Depends: ${shlibs:Depends}, ${misc:Depends}
Description: jackd modules for PulseAudio sound server
 PulseAudio, previously known as Polypaudio, is a sound server for POSIX and
 WIN32 systems. It is a drop in replacement for the ESD sound server with
 much better latency, mixing/re-sampling quality and overall architecture.
 .
 These modules enables PulseAudio to connect to a jackd daemon.
 .
 The modules are called module-jack-sink, module-jack-source.

Package: pulseaudio-module-jack-dbg
Architecture: any
Priority: extra
Section: debug
Depends: ${misc:Depends}, pulseaudio-module-jack (= ${binary:Version})
Description: jackd modules for PulseAudio sound server debugging symbols
 PulseAudio, previously known as Polypaudio, is a sound server for POSIX and
 WIN32 systems. It is a drop in replacement for the ESD sound server with
 much better latency, mixing/re-sampling quality and overall architecture.
 .
 This package contains debugging symbols for the PulseAudio jack modules.

Package: pulseaudio-module-lirc
Architecture: any
Depends: ${shlibs:Depends}, ${misc:Depends}
Description: lirc module for PulseAudio sound server
 PulseAudio, previously known as Polypaudio, is a sound server for POSIX and
 WIN32 systems. It is a drop in replacement for the ESD sound server with
 much better latency, mixing/re-sampling quality and overall architecture.
 .
 This module enables the volume of a PulseAudio sink to be controlled when
 buttons of an infrared remote control are pressed (through LIRC).
 .
 The module is called module-lirc.

Package: pulseaudio-module-lirc-dbg
Architecture: any
Priority: extra
Section: debug
Depends: ${misc:Depends}, pulseaudio-module-lirc (= ${binary:Version})
Description: lirc module for PulseAudio sound server debugging symbols
 PulseAudio, previously known as Polypaudio, is a sound server for POSIX and
 WIN32 systems. It is a drop in replacement for the ESD sound server with
 much better latency, mixing/re-sampling quality and overall architecture.
 .
 This package contains debugging symbols for the PulseAudio lirc module.

>>>>>>> 660fa770
Package: pulseaudio-module-gconf
Architecture: any
Depends: ${shlibs:Depends}, ${misc:Depends}
Description: GConf module for PulseAudio sound server
 PulseAudio, previously known as Polypaudio, is a sound server for POSIX and
 WIN32 systems. It is a drop in replacement for the ESD sound server with
 much better latency, mixing/re-sampling quality and overall architecture.
 .
 This module enables PulseAudio to store additional configuration in GConf.
 .
 The module is called module-gconf.

Package: pulseaudio-module-gconf-dbg
Architecture: any
Priority: extra
Section: debug
Depends: ${misc:Depends}, pulseaudio-module-gconf (= ${binary:Version})
Description: GConf module for PulseAudio sound server debugging symbols
 PulseAudio, previously known as Polypaudio, is a sound server for POSIX and
 WIN32 systems. It is a drop in replacement for the ESD sound server with
 much better latency, mixing/re-sampling quality and overall architecture.
 .
 This package contains debugging symbols for the PulseAudio GConf module.

<<<<<<< HEAD
Package: pulseaudio-module-bluetooth
Architecture: alpha amd64 arm armel hppa i386 ia64 mips mipsel powerpc s390 sparc
Priority: extra
Depends: ${shlibs:Depends}, ${misc:Depends}
Conflicts: pulseaudio (<< 0.9.14-2)
Description: Bluetooth module for PulseAudio sound server
=======
Package: pulseaudio-module-raop
Architecture: any
Depends: ${shlibs:Depends}, ${misc:Depends}
Description: RAOP module for PulseAudio sound server
>>>>>>> 660fa770
 PulseAudio, previously known as Polypaudio, is a sound server for POSIX and
 WIN32 systems. It is a drop in replacement for the ESD sound server with
 much better latency, mixing/re-sampling quality and overall architecture.
 .
<<<<<<< HEAD
 This module enables PulseAudio to work with bluetooth devices, like headset
 or audio gateway.
 .
 The module is called module-bluetooth

Package: pulseaudio-module-bluetooth-dbg
Architecture: alpha amd64 arm armel hppa i386 ia64 mips mipsel powerpc s390 sparc
Priority: extra
Depends: ${misc:Depends}, pulseaudio-module-bluetooth (= ${binary:Version})
Description: Bluetooth module for PulseAudio sound server
=======
 This module enables PulseAudio to stream audio to an Apple Airport Express.

Package: pulseaudio-module-raop-dbg
Architecture: any
Priority: extra
Section: debug
Depends: ${shlibs:Depends}, ${misc:Depends}
Description: RAOP module for PulseAudio sound server
>>>>>>> 660fa770
 PulseAudio, previously known as Polypaudio, is a sound server for POSIX and
 WIN32 systems. It is a drop in replacement for the ESD sound server with
 much better latency, mixing/re-sampling quality and overall architecture.
 .
<<<<<<< HEAD
 This package contains debugging symbols for the PulseAudio bluetooth module.

=======
 This package contains debugging symbols for the PulseAudio RAOP module.

#Package: pulseaudio-module-bluetooth
#Architecture: alpha amd64 arm armel hppa i386 ia64 mips mipsel powerpc s390 sparc
#Priority: extra
#Depends: ${shlibs:Depends}, ${misc:Depends}
#Conflicts: pulseaudio (<< 0.9.14-2)
#Description: Bluetooth module for PulseAudio sound server
# PulseAudio, previously known as Polypaudio, is a sound server for POSIX and
# WIN32 systems. It is a drop in replacement for the ESD sound server with
# much better latency, mixing/re-sampling quality and overall architecture.
# .
# This module enables PulseAudio to work with bluetooth devices, like headset
# or audio gateway.
# .
# The module is called module-bluetooth
#
#Package: pulseaudio-module-bluetooth-dbg
#Architecture: alpha amd64 arm armel hppa i386 ia64 mips mipsel powerpc s390 sparc
#Priority: extra
#Section: debug
#Depends: ${misc:Depends}, pulseaudio-module-bluetooth (= ${binary:Version})
#Description: Bluetooth module for PulseAudio sound server
# PulseAudio, previously known as Polypaudio, is a sound server for POSIX and
# WIN32 systems. It is a drop in replacement for the ESD sound server with
# much better latency, mixing/re-sampling quality and overall architecture.
# .
# This package contains debugging symbols for the PulseAudio bluetooth module.
#
>>>>>>> 660fa770
Package: pulseaudio-module-x11
Architecture: any
Depends: ${shlibs:Depends}, ${misc:Depends}, pulseaudio-utils
Recommends: gnome-audio
Description: X11 module for PulseAudio sound server
 PulseAudio, previously known as Polypaudio, is a sound server for POSIX and
 WIN32 systems. It is a drop in replacement for the ESD sound server with
 much better latency, mixing/re-sampling quality and overall architecture.
 .
 This module enables PulseAudio to publish itself as the default sound
 server to the X11 root window automatically upon startup. The is also a
 module to playback a sound file in place of the X11 bell beep.
 .
 The modules are called module-x11-publish and module-x11-bell.

Package: pulseaudio-module-x11-dbg
Architecture: any
Priority: extra
Section: debug
Depends: ${misc:Depends}, pulseaudio-module-x11 (= ${binary:Version})
Description: X11 module for PulseAudio sound server debugging symbols
 PulseAudio, previously known as Polypaudio, is a sound server for POSIX and
 WIN32 systems. It is a drop in replacement for the ESD sound server with
 much better latency, mixing/re-sampling quality and overall architecture.
 .
 This package contains debugging symbols for the PulseAudio X11 modules.

Package: libpulse0
Section: libs
Architecture: any
Depends: ${shlibs:Depends}, ${misc:Depends}
Breaks: pavucontrol (<< 0.9.8)
Suggests: pulseaudio
Description: PulseAudio client libraries
 PulseAudio, previously known as Polypaudio, is a sound server for POSIX and
 WIN32 systems. It is a drop in replacement for the ESD sound server with
 much better latency, mixing/re-sampling quality and overall architecture.
 .
 Client libraries used by applications that access a PulseAudio sound server
 via PulseAudio's native interface.

Package: libpulse0-dbg
Section: debug
Architecture: any
Priority: extra
Depends: ${misc:Depends}, libpulse0 (= ${binary:Version})
Description: PulseAudio client libraries detached debugging symbols
 PulseAudio, previously known as Polypaudio, is a sound server for POSIX and
 WIN32 systems. It is a drop in replacement for the ESD sound server with
 much better latency, mixing/re-sampling quality and overall architecture.
 .
 This package contains detached debugging symbols for the PulseAudio native
 interface client libraries.

Package: libpulse-mainloop-glib0
Architecture: any
Depends: ${shlibs:Depends}, ${misc:Depends}
Description: PulseAudio client libraries (glib support)
 PulseAudio, previously known as Polypaudio, is a sound server for POSIX and
 WIN32 systems. It is a drop in replacement for the ESD sound server with
 much better latency, mixing/re-sampling quality and overall architecture.
 .
 Client libraries used by applications that access a PulseAudio sound server
 via PulseAudio's native interface.
 .
 This package adds support for glib2 client applications.

Package: libpulse-mainloop-glib0-dbg
Section: debug
Architecture: any
Priority: extra
Depends: ${misc:Depends}, libpulse-mainloop-glib0 (= ${binary:Version})
Description: PulseAudio client libraries (glib support) debugging symbols
 PulseAudio, previously known as Polypaudio, is a sound server for POSIX and
 WIN32 systems. It is a drop in replacement for the ESD sound server with
 much better latency, mixing/re-sampling quality and overall architecture.
 .
 This package contains detached debugging symbols for the PulseAudio native
 interface glib support client libraries.

Package: libpulse-dev
Section: libdevel
Architecture: any
Depends: ${misc:Depends}, libpulse0 (= ${binary:Version}), libpulse-mainloop-glib0, libx11-dev, x11proto-core-dev, libxt-dev, libglib2.0-dev
Description: PulseAudio client development headers and libraries
 PulseAudio, previously known as Polypaudio, is a sound server for POSIX and
 WIN32 systems. It is a drop in replacement for the ESD sound server with
 much better latency, mixing/re-sampling quality and overall architecture.
 .
 Headers and libraries for developing applications that access a PulseAudio
 sound server via PulseAudio's native interface.

<<<<<<< HEAD
Package: pulseaudio-dev
Section: libdevel
=======
Package: libpulse-browse0-dbg
Section: debug
>>>>>>> 660fa770
Architecture: any
Depends: ${misc:Depends}, libpulse-dev (= ${binary:Version}),
	 pulseaudio (= ${binary:Version}),
	 libatomic-ops-dev [!arm !armel]
Description: PulseAudio core development headers and libraries
 PulseAudio, previously known as Polypaudio, is a sound server for POSIX and
 WIN32 systems. It is a drop in replacement for the ESD sound server with
 much better latency, mixing/re-sampling quality and overall architecture.
 .
 Headers and libraries for developing module that access a PulseAudio
 sound server via internal PulseAudio's interface.

Package: pulseaudio-test
Architecture: any
Section: misc
Priority: optional
Depends: ${shlibs:Depends}, ${misc:Depends}
Recommends: insanity
Description: PulseAudio tests
 PulseAudio, previously known as Polypaudio, is a sound server for POSIX and
 WIN32 systems. It is a drop in replacement for the ESD sound server with
 much better latency, mixing/re-sampling quality and overall architecture.
 .
 This package include PulseAudio internal tests.<|MERGE_RESOLUTION|>--- conflicted
+++ resolved
@@ -4,34 +4,19 @@
 Maintainer: Maemo Multimedia <multimedia@maemo.org>
 XSBC-Original-Maintainer: Pulseaudio maintenance team <pkg-pulseaudio-devel@lists.alioth.debian.org>
 Uploaders: CJ van den Berg <cj@vdbonline.com>, Sjoerd Simons <sjoerd@debian.org>
-<<<<<<< HEAD
 Build-Depends: debhelper (>= 5), cdbs, quilt, m4, libltdl7-dev,
+    liboil0.3-dev (>= 0.3.0) | liboil-dev,
+    libsndfile1-dev (>= 1.0.10) | libsndfile-dev,
     libasound2-dev (>= 1.0.19) [!kfreebsd-i386 !kfreebsd-amd64 !hurd-i386],
+    libgconf2-dev,
+    libhal-dev,
     libatomic-ops-dev [!arm !armel],
     libbluetooth3-dev (>= 4.22),
-    libgconf2-dev,
     libgdbm-dev,
     libglib2.0-dev,
-    libhal-dev,
-    liboil0.3-dev (>= 0.3.0) | liboil-dev,
-    libsndfile1-dev (>= 1.0.10) | libsndfile-dev,
     libspeexdsp-dev (>= 1.2~rc1),
     upstart-dev
-Standards-Version: 3.8.0
-=======
-Build-Depends: debhelper (>= 5), cdbs, quilt, m4, libltdl-dev (>= 2.2.6a-2),
-    liboil0.3-dev (>= 0.3.0) | liboil-dev, libsamplerate0-dev,
-    libsndfile1-dev (>= 1.0.10) | libsndfile-dev, libx11-dev,
-    x11proto-core-dev, libxt-dev, libglib2.0-dev,
-    libcap-dev [!kfreebsd-i386 !kfreebsd-amd64 !hurd-i386],
-    libasound2-dev (>= 1.0.19) [!kfreebsd-i386 !kfreebsd-amd64 !hurd-i386],
-    libavahi-client-dev, libjack0.100.0-dev, libwrap0-dev,
-    liblircclient-dev, libgconf2-dev, libhal-dev, libasyncns-dev,
-    libatomic-ops-dev, libspeexdsp-dev (>= 1.2~rc1),
-    libpolkit-dbus-dev, libgdbm-dev, intltool, libgtk2.0-dev, libxtst-dev,
-    libssl-dev
 Standards-Version: 3.8.1
->>>>>>> 660fa770
 Vcs-Git: git://git.debian.org/git/pkg-pulseaudio/pulseaudio.git
 Vcs-Browser: http://git.debian.org/?p=pkg-pulseaudio/pulseaudio.git
 Homepage: http://www.pulseaudio.org
@@ -147,35 +132,25 @@
 
 Package: pulseaudio-module-extra
 Architecture: any
-<<<<<<< HEAD
 Depends: ${shlibs:Depends}, ${misc:Depends}, hal
-Description: Extra modules for  PulseAudio sound server
-=======
-Depends: ${shlibs:Depends}, ${misc:Depends}
-Recommends: avahi-daemon
-Description: Zeroconf module for PulseAudio sound server
- PulseAudio, previously known as Polypaudio, is a sound server for POSIX and
- WIN32 systems. It is a drop in replacement for the ESD sound server with
- much better latency, mixing/re-sampling quality and overall architecture.
- .
- This module enables PulseAudio to publish available sinks and sources via
- zeroconf (aka. Avahi, mdns).
- .
- The module is called module-zeroconf-publish.
-
-Package: pulseaudio-module-zeroconf-dbg
+Description: Extra modules for PulseAudio sound server
+ PulseAudio, previously known as Polypaudio, is a sound server for POSIX and
+ WIN32 systems. It is a drop in replacement for the ESD sound server with
+ much better latency, mixing/re-sampling quality and overall architecture.
+ .
+ Maemo optional module set.
+
+Package: pulseaudio-module-extra-dbg
 Architecture: any
 Priority: extra
 Section: debug
 Depends: ${misc:Depends}, pulseaudio-module-zeroconf (= ${binary:Version})
-Description: Zeroconf module for PulseAudio sound server debugging symbols
->>>>>>> 660fa770
- PulseAudio, previously known as Polypaudio, is a sound server for POSIX and
- WIN32 systems. It is a drop in replacement for the ESD sound server with
- much better latency, mixing/re-sampling quality and overall architecture.
- .
- Those modules are part of the pulseaudio package on Debian, but are
- optionnal on Maemo.
+Description: Extra modules for PulseAudio sound server
+ PulseAudio, previously known as Polypaudio, is a sound server for POSIX and
+ WIN32 systems. It is a drop in replacement for the ESD sound server with
+ much better latency, mixing/re-sampling quality and overall architecture.
+ .
+ Maemo optional module set.
 
 Package: pulseaudio-module-hal
 Architecture: any
@@ -202,58 +177,6 @@
  .
  This package contains debugging symbols for the HAL module for PulseAudio.
 
-<<<<<<< HEAD
-=======
-Package: pulseaudio-module-jack
-Architecture: any
-Depends: ${shlibs:Depends}, ${misc:Depends}
-Description: jackd modules for PulseAudio sound server
- PulseAudio, previously known as Polypaudio, is a sound server for POSIX and
- WIN32 systems. It is a drop in replacement for the ESD sound server with
- much better latency, mixing/re-sampling quality and overall architecture.
- .
- These modules enables PulseAudio to connect to a jackd daemon.
- .
- The modules are called module-jack-sink, module-jack-source.
-
-Package: pulseaudio-module-jack-dbg
-Architecture: any
-Priority: extra
-Section: debug
-Depends: ${misc:Depends}, pulseaudio-module-jack (= ${binary:Version})
-Description: jackd modules for PulseAudio sound server debugging symbols
- PulseAudio, previously known as Polypaudio, is a sound server for POSIX and
- WIN32 systems. It is a drop in replacement for the ESD sound server with
- much better latency, mixing/re-sampling quality and overall architecture.
- .
- This package contains debugging symbols for the PulseAudio jack modules.
-
-Package: pulseaudio-module-lirc
-Architecture: any
-Depends: ${shlibs:Depends}, ${misc:Depends}
-Description: lirc module for PulseAudio sound server
- PulseAudio, previously known as Polypaudio, is a sound server for POSIX and
- WIN32 systems. It is a drop in replacement for the ESD sound server with
- much better latency, mixing/re-sampling quality and overall architecture.
- .
- This module enables the volume of a PulseAudio sink to be controlled when
- buttons of an infrared remote control are pressed (through LIRC).
- .
- The module is called module-lirc.
-
-Package: pulseaudio-module-lirc-dbg
-Architecture: any
-Priority: extra
-Section: debug
-Depends: ${misc:Depends}, pulseaudio-module-lirc (= ${binary:Version})
-Description: lirc module for PulseAudio sound server debugging symbols
- PulseAudio, previously known as Polypaudio, is a sound server for POSIX and
- WIN32 systems. It is a drop in replacement for the ESD sound server with
- much better latency, mixing/re-sampling quality and overall architecture.
- .
- This package contains debugging symbols for the PulseAudio lirc module.
-
->>>>>>> 660fa770
 Package: pulseaudio-module-gconf
 Architecture: any
 Depends: ${shlibs:Depends}, ${misc:Depends}
@@ -278,24 +201,16 @@
  .
  This package contains debugging symbols for the PulseAudio GConf module.
 
-<<<<<<< HEAD
 Package: pulseaudio-module-bluetooth
 Architecture: alpha amd64 arm armel hppa i386 ia64 mips mipsel powerpc s390 sparc
 Priority: extra
 Depends: ${shlibs:Depends}, ${misc:Depends}
 Conflicts: pulseaudio (<< 0.9.14-2)
 Description: Bluetooth module for PulseAudio sound server
-=======
-Package: pulseaudio-module-raop
-Architecture: any
-Depends: ${shlibs:Depends}, ${misc:Depends}
-Description: RAOP module for PulseAudio sound server
->>>>>>> 660fa770
- PulseAudio, previously known as Polypaudio, is a sound server for POSIX and
- WIN32 systems. It is a drop in replacement for the ESD sound server with
- much better latency, mixing/re-sampling quality and overall architecture.
- .
-<<<<<<< HEAD
+ PulseAudio, previously known as Polypaudio, is a sound server for POSIX and
+ WIN32 systems. It is a drop in replacement for the ESD sound server with
+ much better latency, mixing/re-sampling quality and overall architecture.
+ .
  This module enables PulseAudio to work with bluetooth devices, like headset
  or audio gateway.
  .
@@ -304,56 +219,14 @@
 Package: pulseaudio-module-bluetooth-dbg
 Architecture: alpha amd64 arm armel hppa i386 ia64 mips mipsel powerpc s390 sparc
 Priority: extra
+Section: debug
 Depends: ${misc:Depends}, pulseaudio-module-bluetooth (= ${binary:Version})
 Description: Bluetooth module for PulseAudio sound server
-=======
- This module enables PulseAudio to stream audio to an Apple Airport Express.
-
-Package: pulseaudio-module-raop-dbg
-Architecture: any
-Priority: extra
-Section: debug
-Depends: ${shlibs:Depends}, ${misc:Depends}
-Description: RAOP module for PulseAudio sound server
->>>>>>> 660fa770
- PulseAudio, previously known as Polypaudio, is a sound server for POSIX and
- WIN32 systems. It is a drop in replacement for the ESD sound server with
- much better latency, mixing/re-sampling quality and overall architecture.
- .
-<<<<<<< HEAD
+ This module enables PulseAudio to work with bluetooth devices, like headset
+ or audio gateway.
+ .
  This package contains debugging symbols for the PulseAudio bluetooth module.
 
-=======
- This package contains debugging symbols for the PulseAudio RAOP module.
-
-#Package: pulseaudio-module-bluetooth
-#Architecture: alpha amd64 arm armel hppa i386 ia64 mips mipsel powerpc s390 sparc
-#Priority: extra
-#Depends: ${shlibs:Depends}, ${misc:Depends}
-#Conflicts: pulseaudio (<< 0.9.14-2)
-#Description: Bluetooth module for PulseAudio sound server
-# PulseAudio, previously known as Polypaudio, is a sound server for POSIX and
-# WIN32 systems. It is a drop in replacement for the ESD sound server with
-# much better latency, mixing/re-sampling quality and overall architecture.
-# .
-# This module enables PulseAudio to work with bluetooth devices, like headset
-# or audio gateway.
-# .
-# The module is called module-bluetooth
-#
-#Package: pulseaudio-module-bluetooth-dbg
-#Architecture: alpha amd64 arm armel hppa i386 ia64 mips mipsel powerpc s390 sparc
-#Priority: extra
-#Section: debug
-#Depends: ${misc:Depends}, pulseaudio-module-bluetooth (= ${binary:Version})
-#Description: Bluetooth module for PulseAudio sound server
-# PulseAudio, previously known as Polypaudio, is a sound server for POSIX and
-# WIN32 systems. It is a drop in replacement for the ESD sound server with
-# much better latency, mixing/re-sampling quality and overall architecture.
-# .
-# This package contains debugging symbols for the PulseAudio bluetooth module.
-#
->>>>>>> 660fa770
 Package: pulseaudio-module-x11
 Architecture: any
 Depends: ${shlibs:Depends}, ${misc:Depends}, pulseaudio-utils
@@ -446,13 +319,8 @@
  Headers and libraries for developing applications that access a PulseAudio
  sound server via PulseAudio's native interface.
 
-<<<<<<< HEAD
 Package: pulseaudio-dev
 Section: libdevel
-=======
-Package: libpulse-browse0-dbg
-Section: debug
->>>>>>> 660fa770
 Architecture: any
 Depends: ${misc:Depends}, libpulse-dev (= ${binary:Version}),
 	 pulseaudio (= ${binary:Version}),
