Source: pulseaudio
Section: sound
Priority: optional
Maintainer: CJ van den Berg <cj@vdbonline.com>
Uploaders: Sjoerd Simons <sjoerd@debian.org>
Build-Depends: debhelper (>= 4), cdbs, quilt, m4, libltdl3-dev (>= 1.5.24),
    liboil0.3-dev (>= 0.3.0) | liboil-dev,
    libsndfile1-dev (>= 1.0.10) | libsndfile-dev, libx11-dev,
    x11proto-core-dev, libxt-dev, libglib2.0-dev,
    libcap-dev [!kfreebsd-i386 !kfreebsd-amd64 !hurd-i386 !armel],
    libasound2-dev [!kfreebsd-i386 !kfreebsd-amd64 !hurd-i386],
    libavahi-client-dev [!armel], libjack0.100.0-dev [!armel], libwrap0-dev [!armel],
    liblircclient-dev [!armel], libgconf2-dev, libhal-dev, libasyncns-dev [!armel],
    libatomic-ops-dev
Standards-Version: 3.7.3
Vcs-Git: git://git.debian.org/git/pkg-pulseaudio/pulseaudio.git
Vcs-Browser: http://git.debian.org/?p=pkg-pulseaudio/pulseaudio.git
Homepage: http://www.pulseaudio.org

Package: pulseaudio
Architecture: any
Depends: ${shlibs:Depends}, ${misc:Depends}, adduser [!armel], lsb-base (>= 3)
Conflicts: libltdl3 (<< 1.5.24-1)
Recommends: pulseaudio-module-hal, pulseaudio-module-x11,
    libasound2-plugins, gstreamer0.10-pulseaudio,
    pulseaudio-esound-compat, paprefs, padevchooser
Suggests: pulseaudio-utils, pavumeter, pavucontrol, paman
Description: PulseAudio sound server
 PulseAudio, previously known as Polypaudio, is a sound server for POSIX and
 WIN32 systems. It is a drop in replacement for the ESD sound server with
 much better latency, mixing/re-sampling quality and overall architecture.
 .
 These are some of PulseAudio's features:
 .
   * High quality software mixing of multiple audio streams with support for
     more than one sink/source. May be used to combine multiple sound cards
     into one (with sample rate adjustment).
 .
   * Wide range of supported client libraries. ESD, ALSA, oss, libao and
<<<<<<< HEAD
     gstreamer client applications are supported as-is. Native PulseAudio
=======
     GStreamer client applications are supported as-is. Native PulseAudio
>>>>>>> 2a1387d0
     plug-ins are also available for xmms and mplayer.
 .
   * Good low latency behaviour and very accurate latency measurement for
     playback and recording. Ability to fully synchronize multiple playback
     streams.
 .
   * Network transparency, allowing an application to play back or record
     audio on a different machine than the one it is running on.
 .
   * Extensible plug-in architecture with plug-ins for jackd, multicast-rtp
     lirc and avahi, just to name a few.
 .
 This package contains the daemon and basic module set.

Package: pulseaudio-dbg
Architecture: any
Priority: extra
Depends: ${misc:Depends}, pulseaudio (= ${binary:Version})
Description: PulseAudio sound server detached debugging symbols
 PulseAudio, previously known as Polypaudio, is a sound server for POSIX and
 WIN32 systems. It is a drop in replacement for the ESD sound server with
 much better latency, mixing/re-sampling quality and overall architecture.
 .
 This package contains the detached debugging symbols for the daemon and
 basic module set.

Package: pulseaudio-utils
Architecture: any
Depends: ${shlibs:Depends}, ${misc:Depends}
Suggests: avahi-daemon
Description: Command line tools for the PulseAudio sound server
 PulseAudio, previously known as Polypaudio, is a sound server for POSIX and
 WIN32 systems. It is a drop in replacement for the ESD sound server with
 much better latency, mixing/re-sampling quality and overall architecture.
 .
 These tools provide command line access to various features of the
 PulseAudio sound server. Included tools are:
 .
   paplay - Playback a WAV file via a PulseAudio sink.
   pacat - Cat raw audio data to a PulseAudio sink.
   parec - Cat raw audio data from a PulseAudio source.
   pacmd - Connect to PulseAudio's built-in command line control interface.
   pactl - Send a control command to a PulseAudio server.
   padsp - /dev/dsp wrapper to transparently support OSS applications.
   pax11publish - Store/retrieve PulseAudio default server/sink/source
                  settings in the X11 root window.

Package: pulseaudio-utils-dbg
Architecture: any
Priority: extra
Depends: ${misc:Depends}, pulseaudio-utils (= ${binary:Version})
Description: PulseAudio command line tools detached debugging symbols
 PulseAudio, previously known as Polypaudio, is a sound server for POSIX and
 WIN32 systems. It is a drop in replacement for the ESD sound server with
 much better latency, mixing/re-sampling quality and overall architecture.
 .
 This package contains detached debugging symbols for the command line tools.

Package: pulseaudio-esound-compat
Architecture: any
Depends: ${shlibs:Depends}, ${misc:Depends}
Conflicts: esound, osso-esd, pulseaudio (<< 0.9.7)
Replaces: esound, osso-esd
Provides: esound, osso-esd
Description: PulseAudio ESD compatibility layer
 PulseAudio, previously known as Polypaudio, is a sound server for POSIX and
 WIN32 systems. It is a drop in replacement for the ESD sound server with
 much better latency, mixing/re-sampling quality and overall architecture.
 .
 This package contains the ESD compatibility components and enables a
 PulseAudio sound server to fully replace ESD.

Package: pulseaudio-esound-compat-dbg
Architecture: any
Priority: extra
Depends: ${misc:Depends}, pulseaudio-esound-compat (= ${binary:Version})
Description: PulseAudio ESD compatibility layer debugging symbols
 PulseAudio, previously known as Polypaudio, is a sound server for POSIX and
 WIN32 systems. It is a drop in replacement for the ESD sound server with
 much better latency, mixing/re-sampling quality and overall architecture.
 .
 This package contains debugging symbols for the ESD compatibility components.

Package: pulseaudio-module-zeroconf
Architecture: any
Depends: ${shlibs:Depends}, ${misc:Depends}
Recommends: avahi-daemon
Description: Zeroconf module for PulseAudio sound server
 PulseAudio, previously known as Polypaudio, is a sound server for POSIX and
 WIN32 systems. It is a drop in replacement for the ESD sound server with
 much better latency, mixing/re-sampling quality and overall architecture.
 .
 This module enables PulseAudio to publish available sinks and sources via
 zeroconf (aka. Avahi, mdns).
 .
 The module is called module-zeroconf-publish.

Package: pulseaudio-module-zeroconf-dbg
Architecture: any
Priority: extra
Depends: ${misc:Depends}, pulseaudio-module-zeroconf (= ${binary:Version})
Description: Zeroconf module for PulseAudio sound server debugging symbols
 PulseAudio, previously known as Polypaudio, is a sound server for POSIX and
 WIN32 systems. It is a drop in replacement for the ESD sound server with
 much better latency, mixing/re-sampling quality and overall architecture.
 .
 This package contains detached debugging symbols for the zeroconf module.

Package: pulseaudio-module-hal
Architecture: any
Depends: ${shlibs:Depends}, ${misc:Depends}, hal
Description: HAL device detection module for PulseAudio sound server
 PulseAudio, previously known as Polypaudio, is a sound server for POSIX and
 WIN32 systems. It is a drop in replacement for the ESD sound server with
 much better latency, mixing/re-sampling quality and overall architecture.
 .
 This module enables PulseAudio to detect new sound devices dynamically via
 the HAL API.
 .
 The module is called module-hal-detect.

Package: pulseaudio-module-hal-dbg
Architecture: any
Priority: extra
Depends: ${misc:Depends}, pulseaudio-module-hal (= ${binary:Version})
Description: HAL module for PulseAudio sound server debugging symbols
 PulseAudio, previously known as Polypaudio, is a sound server for POSIX and
 WIN32 systems. It is a drop in replacement for the ESD sound server with
 much better latency, mixing/re-sampling quality and overall architecture.
 .
 This package contains debugging symbols for the HAL module for PulseAudio.

Package: pulseaudio-module-jack
Architecture: any
Depends: ${shlibs:Depends}, ${misc:Depends}
Description: jackd modules for PulseAudio sound server
 PulseAudio, previously known as Polypaudio, is a sound server for POSIX and
 WIN32 systems. It is a drop in replacement for the ESD sound server with
 much better latency, mixing/re-sampling quality and overall architecture.
 .
 These modules enables PulseAudio to connect to a jackd daemon.
 .
 The modules are called module-jack-sink, module-jack-source.

Package: pulseaudio-module-jack-dbg
Architecture: any
Priority: extra
Depends: ${misc:Depends}, pulseaudio-module-jack (= ${binary:Version})
Description: jackd modules for PulseAudio sound server debugging symbols
 PulseAudio, previously known as Polypaudio, is a sound server for POSIX and
 WIN32 systems. It is a drop in replacement for the ESD sound server with
 much better latency, mixing/re-sampling quality and overall architecture.
 .
 This package contains debugging symbols for the PulseAudio jack modules.

Package: pulseaudio-module-lirc
Architecture: any
Depends: ${shlibs:Depends}, ${misc:Depends}
Description: lirc module for PulseAudio sound server
 PulseAudio, previously known as Polypaudio, is a sound server for POSIX and
 WIN32 systems. It is a drop in replacement for the ESD sound server with
 much better latency, mixing/re-sampling quality and overall architecture.
 .
 This module enables the volume of a PulseAudio sink to be controlled when
 buttons of an infrared remote control are pressed (through LIRC).
 .
 The module is called module-lirc.

Package: pulseaudio-module-lirc-dbg
Architecture: any
Priority: extra
Depends: ${misc:Depends}, pulseaudio-module-lirc (= ${binary:Version})
Description: lirc module for PulseAudio sound server debugging symbols
 PulseAudio, previously known as Polypaudio, is a sound server for POSIX and
 WIN32 systems. It is a drop in replacement for the ESD sound server with
 much better latency, mixing/re-sampling quality and overall architecture.
 .
 This package contains debugging symbols for the PulseAudio lirc module.

Package: pulseaudio-module-gconf
Architecture: any
Depends: ${shlibs:Depends}, ${misc:Depends}
Description: GConf module for PulseAudio sound server
 PulseAudio, previously known as Polypaudio, is a sound server for POSIX and
 WIN32 systems. It is a drop in replacement for the ESD sound server with
 much better latency, mixing/re-sampling quality and overall architecture.
 .
 This module enables PulseAudio to store additional configuration in GConf.
 .
 The module is called module-gconf.

Package: pulseaudio-module-gconf-dbg
Architecture: any
Priority: extra
Depends: ${misc:Depends}, pulseaudio-module-gconf (= ${binary:Version})
Description: GConf module for PulseAudio sound server debugging symbols
 PulseAudio, previously known as Polypaudio, is a sound server for POSIX and
 WIN32 systems. It is a drop in replacement for the ESD sound server with
 much better latency, mixing/re-sampling quality and overall architecture.
 .
 This package contains debugging symbols for the PulseAudio GConf module.

Package: pulseaudio-module-x11
Architecture: any
Depends: ${shlibs:Depends}, ${misc:Depends}, pulseaudio-utils
Recommends: gnome-audio
Description: X11 module for PulseAudio sound server
 PulseAudio, previously known as Polypaudio, is a sound server for POSIX and
 WIN32 systems. It is a drop in replacement for the ESD sound server with
 much better latency, mixing/re-sampling quality and overall architecture.
 .
 This module enables PulseAudio to publish itself as the default sound
 server to the X11 root window automatically upon startup. The is also a
 module to playback a sound file in place of the X11 bell beep.
 .
 The modules are called module-x11-publish and module-x11-bell.

Package: pulseaudio-module-x11-dbg
Architecture: any
Priority: extra
Depends: ${misc:Depends}, pulseaudio-module-x11 (= ${binary:Version})
Description: X11 module for PulseAudio sound server debugging symbols
 PulseAudio, previously known as Polypaudio, is a sound server for POSIX and
 WIN32 systems. It is a drop in replacement for the ESD sound server with
 much better latency, mixing/re-sampling quality and overall architecture.
 .
 This package contains debugging symbols for the PulseAudio X11 modules.

Package: libpulsecore5
Section: libs
Architecture: any
Depends: ${shlibs:Depends}, ${misc:Depends}
Conflicts: pulseaudio (<< 0.9.6-2), pulseaudio-esound-compat (<< 0.9.6-2),
    pulseaudio-module-gconf (<< 0.9.6-2), pulseaudio-module-hal (<< 0.9.6-2),
    pulseaudio-module-jack (<< 0.9.6-2), pulseaudio-module-lirc (<< 0.9.6-2),
    pulseaudio-module-x11 (<< 0.9.6-2), pulseaudio-module-zeroconf (<< 0.9.6-2)
Recommends: pulseaudio
Description: PulseAudio sound server core
 PulseAudio, previously known as Polypaudio, is a sound server for POSIX and
 WIN32 systems. It is a drop in replacement for the ESD sound server with
 much better latency, mixing/re-sampling quality and overall architecture.
 .
 This library provides core services to the PulseAudio daemon and modules
 the run inside the daemon.

Package: libpulsecore5-dbg
Architecture: any
Priority: extra
Depends: ${misc:Depends}, libpulsecore5 (= ${binary:Version})
Description: PulseAudio sound server core detached debugging symbols
 PulseAudio, previously known as Polypaudio, is a sound server for POSIX and
 WIN32 systems. It is a drop in replacement for the ESD sound server with
 much better latency, mixing/re-sampling quality and overall architecture.
 .
 This package contains the detached debugging symbols for the daemon
 core.

Package: libpulse0
Section: libs
Architecture: any
Depends: ${shlibs:Depends}, ${misc:Depends}
Suggests: pulseaudio
Description: PulseAudio client libraries
 PulseAudio, previously known as Polypaudio, is a sound server for POSIX and
 WIN32 systems. It is a drop in replacement for the ESD sound server with
 much better latency, mixing/re-sampling quality and overall architecture.
 .
 Client libraries used by applications that access a PulseAudio sound server
 via PulseAudio's native interface.

Package: libpulse0-dbg
Section: libs
Architecture: any
Priority: extra
Depends: ${misc:Depends}, libpulse0 (= ${binary:Version})
Description: PulseAudio client libraries detached debugging symbols
 PulseAudio, previously known as Polypaudio, is a sound server for POSIX and
 WIN32 systems. It is a drop in replacement for the ESD sound server with
 much better latency, mixing/re-sampling quality and overall architecture.
 .
 This package contains detached debugging symbols for the PulseAudio native
 interface client libraries.

Package: libpulse-mainloop-glib0
Architecture: any
Depends: ${shlibs:Depends}, ${misc:Depends}
Description: PulseAudio client libraries (glib support)
 PulseAudio, previously known as Polypaudio, is a sound server for POSIX and
 WIN32 systems. It is a drop in replacement for the ESD sound server with
 much better latency, mixing/re-sampling quality and overall architecture.
 .
 Client libraries used by applications that access a PulseAudio sound server
 via PulseAudio's native interface.
 .
 This package adds support for glib2 client applications.

Package: libpulse-mainloop-glib0-dbg
Architecture: any
Priority: extra
Depends: ${misc:Depends}, libpulse-mainloop-glib0 (= ${binary:Version})
Description: PulseAudio client libraries (glib support) debugging symbols
 PulseAudio, previously known as Polypaudio, is a sound server for POSIX and
 WIN32 systems. It is a drop in replacement for the ESD sound server with
 much better latency, mixing/re-sampling quality and overall architecture.
 .
 This package contains detached debugging symbols for the PulseAudio native
 interface glib support client libraries.

<<<<<<< HEAD
=======
Package: libpulse-browse0
Architecture: any
Depends: ${shlibs:Depends}, ${misc:Depends}
Description: PulseAudio client libraries (zeroconf support)
 PulseAudio, previously known as Polypaudio, is a sound server for POSIX and
 WIN32 systems. It is a drop in replacement for the ESD sound server with
 much better latency, mixing/re-sampling quality and overall architecture.
 .
 Client libraries used by applications that access a PulseAudio sound server
 via PulseAudio's native interface.
 .
 This package adds support for zeroconf (aka. Avahi, mdns) discovery of
 PulseAudio sinks and sources by client applications.

Package: libpulse-browse0-dbg
Architecture: any
Priority: extra
Depends: ${misc:Depends}, libpulse-browse0 (= ${binary:Version})
Description: PulseAudio client libraries (zeroconf support) debugging symbols
 PulseAudio, previously known as Polypaudio, is a sound server for POSIX and
 WIN32 systems. It is a drop in replacement for the ESD sound server with
 much better latency, mixing/re-sampling quality and overall architecture.
 .
 This package contains detached debugging symbols for the PulseAudio native
 interface zeroconf support client libraries.

>>>>>>> 2a1387d0
Package: libpulse-dev
Section: libdevel
Architecture: any
Depends: ${misc:Depends}, libpulse0 (= ${binary:Version}), libpulse-mainloop-glib0, libx11-dev, x11proto-core-dev, libxt-dev, libglib2.0-dev
Description: PulseAudio client development headers and libraries
 PulseAudio, previously known as Polypaudio, is a sound server for POSIX and
 WIN32 systems. It is a drop in replacement for the ESD sound server with
 much better latency, mixing/re-sampling quality and overall architecture.
 .
 Headers and libraries for developing applications that access a PulseAudio
 sound server via PulseAudio's native interface.<|MERGE_RESOLUTION|>--- conflicted
+++ resolved
@@ -37,11 +37,7 @@
      into one (with sample rate adjustment).
  .
    * Wide range of supported client libraries. ESD, ALSA, oss, libao and
-<<<<<<< HEAD
-     gstreamer client applications are supported as-is. Native PulseAudio
-=======
      GStreamer client applications are supported as-is. Native PulseAudio
->>>>>>> 2a1387d0
      plug-ins are also available for xmms and mplayer.
  .
    * Good low latency behaviour and very accurate latency measurement for
@@ -350,35 +346,6 @@
  This package contains detached debugging symbols for the PulseAudio native
  interface glib support client libraries.
 
-<<<<<<< HEAD
-=======
-Package: libpulse-browse0
-Architecture: any
-Depends: ${shlibs:Depends}, ${misc:Depends}
-Description: PulseAudio client libraries (zeroconf support)
- PulseAudio, previously known as Polypaudio, is a sound server for POSIX and
- WIN32 systems. It is a drop in replacement for the ESD sound server with
- much better latency, mixing/re-sampling quality and overall architecture.
- .
- Client libraries used by applications that access a PulseAudio sound server
- via PulseAudio's native interface.
- .
- This package adds support for zeroconf (aka. Avahi, mdns) discovery of
- PulseAudio sinks and sources by client applications.
-
-Package: libpulse-browse0-dbg
-Architecture: any
-Priority: extra
-Depends: ${misc:Depends}, libpulse-browse0 (= ${binary:Version})
-Description: PulseAudio client libraries (zeroconf support) debugging symbols
- PulseAudio, previously known as Polypaudio, is a sound server for POSIX and
- WIN32 systems. It is a drop in replacement for the ESD sound server with
- much better latency, mixing/re-sampling quality and overall architecture.
- .
- This package contains detached debugging symbols for the PulseAudio native
- interface zeroconf support client libraries.
-
->>>>>>> 2a1387d0
 Package: libpulse-dev
 Section: libdevel
 Architecture: any
