--- conflicted
+++ resolved
@@ -1,23 +1,4 @@
-<<<<<<< HEAD
-2009-01-09  gettextize  <bug-gnu-gettext@gnu.org>
-
-	* Makefile.in.in: Upgrade to gettext-0.17.
-	* boldquot.sed: New file, from gettext-0.17.
-	* en@boldquot.header: New file, from gettext-0.17.
-	* en@quot.header: New file, from gettext-0.17.
-	* insert-header.sin: New file, from gettext-0.17.
-	* quot.sed: New file, from gettext-0.17.
-	* remove-potcdate.sin: New file, from gettext-0.17.
-	* Rules-quot: New file, from gettext-0.17.
-
-2009-01-08  gettextize  <bug-gnu-gettext@gnu.org>
-
-	* Makefile.in.in: Upgrade to gettext-0.17.
-
-2009-01-08  gettextize  <bug-gnu-gettext@gnu.org>
-=======
 2009-01-13  gettextize  <bug-gnu-gettext@gnu.org>
->>>>>>> f7ce6c2e
 
 	* Makefile.in.in: New file, from gettext-0.17.
 	* boldquot.sed: New file, from gettext-0.17.
